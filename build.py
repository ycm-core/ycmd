#!/usr/bin/env python

# Passing an environment variable containing unicode literals to a subprocess
# on Windows and Python2 raises a TypeError. Since there is no unicode
# string in this script, we don't import unicode_literals to avoid the issue.
from __future__ import print_function
from __future__ import division
from __future__ import absolute_import

from distutils import sysconfig
from shutil import rmtree
from tempfile import mkdtemp
import errno
import multiprocessing
import os
import os.path as p
import platform
import re
import shlex
import subprocess
import sys
import tarfile
import shutil
import hashlib

PY_MAJOR, PY_MINOR = sys.version_info[ 0 : 2 ]
if not ( ( PY_MAJOR == 2 and PY_MINOR >= 6 ) or
         ( PY_MAJOR == 3 and PY_MINOR >= 3 ) or
         PY_MAJOR > 3 ):
  sys.exit( 'ycmd requires Python >= 2.6 or >= 3.3; '
            'your version of Python is ' + sys.version )

DIR_OF_THIS_SCRIPT = p.dirname( p.abspath( __file__ ) )
DIR_OF_THIRD_PARTY = p.join( DIR_OF_THIS_SCRIPT, 'third_party' )

POSSIBLY_EMPTY_THIRD_PARTY_DIRS = [
  'eclipse.jdt.ls-workspace'
]

for folder in os.listdir( DIR_OF_THIRD_PARTY ):
  if folder in POSSIBLY_EMPTY_THIRD_PARTY_DIRS:
    continue

  abs_folder_path = p.join( DIR_OF_THIRD_PARTY, folder )
  if p.isdir( abs_folder_path ) and not os.listdir( abs_folder_path ):
    sys.exit(
      'ERROR: some folders in {0} are empty; you probably forgot to run:\n'
      '\tgit submodule update --init --recursive\n'.format(
        DIR_OF_THIRD_PARTY )
    )

sys.path.insert( 1, p.abspath( p.join( DIR_OF_THIRD_PARTY, 'argparse' ) ) )
sys.path.insert( 1, p.abspath( p.join( DIR_OF_THIRD_PARTY, 'requests' ) ) )

import argparse
import requests

NO_DYNAMIC_PYTHON_ERROR = (
  'ERROR: found static Python library ({library}) but a dynamic one is '
  'required. You must use a Python compiled with the {flag} flag. '
  'If using pyenv, you need to run the command:\n'
  '  export PYTHON_CONFIGURE_OPTS="{flag}"\n'
  'before installing a Python version.' )
NO_PYTHON_LIBRARY_ERROR = 'ERROR: unable to find an appropriate Python library.'

# Regular expressions used to find static and dynamic Python libraries.
# Notes:
#  - Python 3 library name may have an 'm' suffix on Unix platforms, for
#    instance libpython3.3m.so;
#  - the linker name (the soname without the version) does not always
#    exist so we look for the versioned names too;
#  - on Windows, the .lib extension is used instead of the .dll one. See
#    http://xenophilia.org/winvunix.html to understand why.
STATIC_PYTHON_LIBRARY_REGEX = '^libpython{major}\.{minor}m?\.a$'
DYNAMIC_PYTHON_LIBRARY_REGEX = """
  ^(?:
  # Linux, BSD
  libpython{major}\.{minor}m?\.so(\.\d+)*|
  # OS X
  libpython{major}\.{minor}m?\.dylib|
  # Windows
  python{major}{minor}\.lib|
  # Cygwin
  libpython{major}\.{minor}\.dll\.a
  )$
"""

JDTLS_MILESTONE = '0.11.0'
JDTLS_BUILD_STAMP = '201801162212'
JDTLS_SHA256 = (
  '5afa45d1ba3d38d4c6c9ef172874b430730ee168db365c5e5209b39d53deab23'
)


def OnMac():
  return platform.system() == 'Darwin'


def OnWindows():
  return platform.system() == 'Windows'


def OnCygwin():
  return platform.system().startswith("CYGWIN")


def OnCiService():
  return 'CI' in os.environ


def FindExecutableOrDie( executable, message ):
  path = FindExecutable( executable )

  if not path:
    sys.exit( "ERROR: Unable to find executable '{0}'. {1}".format(
      executable,
      message ) )

  return path


# On Windows, distutils.spawn.find_executable only works for .exe files
# but .bat and .cmd files are also executables, so we use our own
# implementation.
def FindExecutable( executable ):
  # Executable extensions used on Windows
  WIN_EXECUTABLE_EXTS = [ '.exe', '.bat', '.cmd' ]

  paths = os.environ[ 'PATH' ].split( os.pathsep )
  base, extension = os.path.splitext( executable )

  if OnWindows() and extension.lower() not in WIN_EXECUTABLE_EXTS:
    extensions = WIN_EXECUTABLE_EXTS
  else:
    extensions = ['']

  for extension in extensions:
    executable_name = executable + extension
    if not os.path.isfile( executable_name ):
      for path in paths:
        executable_path = os.path.join(path, executable_name )
        if os.path.isfile( executable_path ):
          return executable_path
    else:
      return executable_name
  return None


def PathToFirstExistingExecutable( executable_name_list ):
  for executable_name in executable_name_list:
    path = FindExecutable( executable_name )
    if path:
      return path
  return None


def NumCores():
  ycm_cores = os.environ.get( 'YCM_CORES' )
  if ycm_cores:
    return int( ycm_cores )
  try:
    return multiprocessing.cpu_count()
  except NotImplementedError:
    return 1


def CheckDeps():
  if not PathToFirstExistingExecutable( [ 'cmake' ] ):
    sys.exit( 'ERROR: please install CMake and retry.')


def CheckCall( args, **kwargs ):
  exit_message = kwargs.get( 'exit_message', None )
  kwargs.pop( 'exit_message', None )
  try:
    subprocess.check_call( args, **kwargs )
  except subprocess.CalledProcessError as error:
    if exit_message:
      sys.exit( exit_message )
    sys.exit( error.returncode )


def GetGlobalPythonPrefix():
  # In a virtualenv, sys.real_prefix points to the parent Python prefix.
  if hasattr( sys, 'real_prefix' ):
    return sys.real_prefix
  # In a pyvenv (only available on Python 3), sys.base_prefix points to the
  # parent Python prefix. Outside a pyvenv, it is equal to sys.prefix.
  if PY_MAJOR >= 3:
    return sys.base_prefix
  return sys.prefix


def CheckOutput( args, **kwargs ):
  exit_message = kwargs.get( 'exit_message', None )
  kwargs.pop( 'exit_message', None )
  kwargs.setdefault( 'stdout', subprocess.PIPE )
  try:
    proc = subprocess.Popen( args, **kwargs )
    return proc.communicate()[0]
  except subprocess.CalledProcessError as error:
    if exit_message:
      sys.exit( exit_message )
    sys.exit( error.returncode )


def GetPossiblePythonLibraryDirectories():
  prefix = GetGlobalPythonPrefix()

  if OnWindows():
    return [ p.join( prefix, 'libs' ) ]
  # On pyenv and some distributions, there is no Python dynamic library in the
  # directory returned by the LIBPL variable. Such library can be found in the
  # "lib" or "lib64" folder of the base Python installation.
  return [
    sysconfig.get_config_var( 'LIBPL' ),
    p.join( prefix, 'lib64' ),
    p.join( prefix, 'lib' )
  ]


def FindPythonLibraries():
  include_dir = sysconfig.get_python_inc()
  library_dirs = GetPossiblePythonLibraryDirectories()

  # Since ycmd is compiled as a dynamic library, we can't link it to a Python
  # static library. If we try, the following error will occur on Mac:
  #
  #   Fatal Python error: PyThreadState_Get: no current thread
  #
  # while the error happens during linking on Linux and looks something like:
  #
  #   relocation R_X86_64_32 against `a local symbol' can not be used when
  #   making a shared object; recompile with -fPIC
  #
  # On Windows, the Python library is always a dynamic one (an import library to
  # be exact). To obtain a dynamic library on other platforms, Python must be
  # compiled with the --enable-shared flag on Linux or the --enable-framework
  # flag on Mac.
  #
  # So we proceed like this:
  #  - look for a dynamic library and return its path;
  #  - if a static library is found instead, raise an error with instructions
  #    on how to build Python as a dynamic library.
  #  - if no libraries are found, raise a generic error.
  dynamic_name = re.compile( DYNAMIC_PYTHON_LIBRARY_REGEX.format(
    major = PY_MAJOR, minor = PY_MINOR ), re.X )
  static_name = re.compile( STATIC_PYTHON_LIBRARY_REGEX.format(
    major = PY_MAJOR, minor = PY_MINOR ), re.X )
  static_libraries = []

  for library_dir in library_dirs:
    if not p.exists( library_dir ):
      continue

    # Files are sorted so that we found the non-versioned Python library before
    # the versioned one.
    for filename in sorted( os.listdir( library_dir ) ):
      if dynamic_name.match( filename ):
        return p.join( library_dir, filename ), include_dir

      if static_name.match( filename ):
        static_libraries.append( p.join( library_dir, filename ) )

  if static_libraries and not OnWindows():
    dynamic_flag = ( '--enable-framework' if OnMac() else
                     '--enable-shared' )
    sys.exit( NO_DYNAMIC_PYTHON_ERROR.format( library = static_libraries[ 0 ],
                                              flag = dynamic_flag ) )

  sys.exit( NO_PYTHON_LIBRARY_ERROR )


def CustomPythonCmakeArgs():
  # The CMake 'FindPythonLibs' Module does not work properly.
  # So we are forced to do its job for it.
  print( 'Searching Python {major}.{minor} libraries...'.format(
    major = PY_MAJOR, minor = PY_MINOR ) )

  python_library, python_include = FindPythonLibraries()

  print( 'Found Python library: {0}'.format( python_library ) )
  print( 'Found Python headers folder: {0}'.format( python_include ) )

  return [
    '-DPYTHON_LIBRARY={0}'.format( python_library ),
    '-DPYTHON_INCLUDE_DIR={0}'.format( python_include )
  ]


def GetGenerator( args ):
  if OnWindows():
    return 'Visual Studio {version}{arch}'.format(
        version = args.msvc,
        arch = ' Win64' if platform.architecture()[ 0 ] == '64bit' else '' )
  if PathToFirstExistingExecutable( ['ninja'] ):
    return 'Ninja'
  return 'Unix Makefiles'


def ParseArguments():
  parser = argparse.ArgumentParser()
  parser.add_argument( '--clang-completer', action = 'store_true',
                       help = 'Enable C-family semantic completion engine.' )
  parser.add_argument( '--cs-completer', action = 'store_true',
                       help = 'Enable C# semantic completion engine.' )
  parser.add_argument( '--go-completer', action = 'store_true',
                       help = 'Enable Go semantic completion engine.' )
  parser.add_argument( '--rust-completer', action = 'store_true',
                       help = 'Enable Rust semantic completion engine.' )
  parser.add_argument( '--js-completer', action = 'store_true',
                       help = 'Enable JavaScript semantic completion engine.' ),
<<<<<<< HEAD
  parser.add_argument( '--new-cs-completer', action = 'store_true',
                       help = 'Build C# semantic completion engine (roslyn version).' )
=======
  parser.add_argument( '--java-completer', action = 'store_true',
                       help = 'Enable Java semantic completion engine.' ),
>>>>>>> ec482ffb
  parser.add_argument( '--system-boost', action = 'store_true',
                       help = 'Use the system boost instead of bundled one. '
                       'NOT RECOMMENDED OR SUPPORTED!')
  parser.add_argument( '--system-libclang', action = 'store_true',
                       help = 'Use system libclang instead of downloading one '
                       'from llvm.org. NOT RECOMMENDED OR SUPPORTED!' )
  parser.add_argument( '--msvc', type = int, choices = [ 12, 14, 15 ],
                       default = 15, help = 'Choose the Microsoft Visual '
                       'Studio version (default: %(default)s).' )
  parser.add_argument( '--all',
                       action = 'store_true',
                       help   = 'Enable all supported completers',
                       dest   = 'all_completers' )
  parser.add_argument( '--enable-coverage',
                       action = 'store_true',
                       help   = 'For developers: Enable gcov coverage for the '
                                'c++ module' )
  parser.add_argument( '--enable-debug',
                       action = 'store_true',
                       help   = 'For developers: build ycm_core library with '
                                'debug symbols' )
  parser.add_argument( '--build-dir',
                       help   = 'For developers: perform the build in the '
                                'specified directory, and do not delete the '
                                'build output. This is useful for incremental '
                                'builds, and required for coverage data' )

  # These options are deprecated.
  parser.add_argument( '--omnisharp-completer', action = 'store_true',
                       help = argparse.SUPPRESS )
  parser.add_argument( '--gocode-completer', action = 'store_true',
                       help = argparse.SUPPRESS )
  parser.add_argument( '--racer-completer', action = 'store_true',
                       help = argparse.SUPPRESS )
  parser.add_argument( '--tern-completer', action = 'store_true',
                       help = argparse.SUPPRESS ),

  args = parser.parse_args()

  if args.enable_coverage:
    # We always want a debug build when running with coverage enabled
    args.enable_debug = True

  if ( args.system_libclang and
       not args.clang_completer and
       not args.all_completers ):
    sys.exit( 'ERROR: you can\'t pass --system-libclang without also passing '
              '--clang-completer or --all as well.' )
  return args


def GetCmakeArgs( parsed_args ):
  cmake_args = []
  if parsed_args.clang_completer or parsed_args.all_completers:
    cmake_args.append( '-DUSE_CLANG_COMPLETER=ON' )

  if parsed_args.system_libclang:
    cmake_args.append( '-DUSE_SYSTEM_LIBCLANG=ON' )

  if parsed_args.system_boost:
    cmake_args.append( '-DUSE_SYSTEM_BOOST=ON' )

  if parsed_args.enable_debug:
    cmake_args.append( '-DCMAKE_BUILD_TYPE=Debug' )
    cmake_args.append( '-DUSE_DEV_FLAGS=ON' )

  # coverage is not supported for c++ on MSVC
  if not OnWindows() and parsed_args.enable_coverage:
    cmake_args.append( '-DCMAKE_CXX_FLAGS=-coverage' )

  use_python2 = 'ON' if PY_MAJOR == 2 else 'OFF'
  cmake_args.append( '-DUSE_PYTHON2=' + use_python2 )

  if OnCiService():
    cmake_args.append( '-DUSE_LIBCLANG_PACKAGE=ON' )

  extra_cmake_args = os.environ.get( 'EXTRA_CMAKE_ARGS', '' )
  # We use shlex split to properly parse quoted CMake arguments.
  cmake_args.extend( shlex.split( extra_cmake_args ) )
  return cmake_args


def RunYcmdTests( build_dir ):
  tests_dir = p.join( build_dir, 'ycm', 'tests' )
  os.chdir( tests_dir )
  new_env = os.environ.copy()

  if OnWindows():
    # We prepend the folder of the ycm_core_tests executable to the PATH
    # instead of overwriting it so that the executable is able to find the
    # Python library.
    new_env[ 'PATH' ] = DIR_OF_THIS_SCRIPT + ';' + new_env[ 'PATH' ]
  else:
    new_env[ 'LD_LIBRARY_PATH' ] = DIR_OF_THIS_SCRIPT

  CheckCall( p.join( tests_dir, 'ycm_core_tests' ), env = new_env )


def RunYcmdBenchmarks( build_dir ):
  benchmarks_dir = p.join( build_dir, 'ycm', 'benchmarks' )
  new_env = os.environ.copy()

  if OnWindows():
    # We prepend the folder of the ycm_core_tests executable to the PATH
    # instead of overwriting it so that the executable is able to find the
    # Python library.
    new_env[ 'PATH' ] = DIR_OF_THIS_SCRIPT + ';' + new_env[ 'PATH' ]
  else:
    new_env[ 'LD_LIBRARY_PATH' ] = DIR_OF_THIS_SCRIPT

  CheckCall( p.join( benchmarks_dir, 'ycm_core_benchmarks' ), env = new_env )


# On Windows, if the ycmd library is in use while building it, a LNK1104
# fatal error will occur during linking. Exit the script early with an
# error message if this is the case.
def ExitIfYcmdLibInUseOnWindows():
  if not OnWindows():
    return

  ycmd_library = p.join( DIR_OF_THIS_SCRIPT, 'ycm_core.pyd' )

  if not p.exists( ycmd_library ):
    return

  try:
    open( p.join( ycmd_library ), 'a' ).close()
  except IOError as error:
    if error.errno == errno.EACCES:
      sys.exit( 'ERROR: ycmd library is currently in use. '
                'Stop all ycmd instances before compilation.' )


def BuildYcmdLib( args ):
  if args.build_dir:
    build_dir = os.path.abspath( args.build_dir )
    if not os.path.exists( build_dir ):
      os.makedirs( build_dir )
  else:
    build_dir = mkdtemp( prefix = 'ycm_build_' )

  try:
    full_cmake_args = [ '-G', GetGenerator( args ) ]
    full_cmake_args.extend( CustomPythonCmakeArgs() )
    full_cmake_args.extend( GetCmakeArgs( args ) )
    full_cmake_args.append( p.join( DIR_OF_THIS_SCRIPT, 'cpp' ) )

    os.chdir( build_dir )

    exit_message = (
      'ERROR: the build failed.\n\n'
      'NOTE: it is *highly* unlikely that this is a bug but rather\n'
      'that this is a problem with the configuration of your system\n'
      'or a missing dependency. Please carefully read CONTRIBUTING.md\n'
      'and if you\'re sure that it is a bug, please raise an issue on the\n'
      'issue tracker, including the entire output of this script\n'
      'and the invocation line used to run it.' )

    CheckCall( [ 'cmake' ] + full_cmake_args, exit_message = exit_message )

    build_targets = [ 'ycm_core' ]
    if 'YCM_TESTRUN' in os.environ:
      build_targets.append( 'ycm_core_tests' )
    if 'YCM_BENCHMARK' in os.environ:
      build_targets.append( 'ycm_core_benchmarks' )

    if OnWindows():
      config = 'Debug' if args.enable_debug else 'Release'
      build_config = [ '--config', config ]
    else:
      build_config = [ '--', '-j', str( NumCores() ) ]

    for target in build_targets:
      build_command = ( [ 'cmake', '--build', '.', '--target', target ] +
                        build_config )
      CheckCall( build_command, exit_message = exit_message )

    if 'YCM_TESTRUN' in os.environ:
      RunYcmdTests( build_dir )
    if 'YCM_BENCHMARK' in os.environ:
      RunYcmdBenchmarks( build_dir )
  finally:
    os.chdir( DIR_OF_THIS_SCRIPT )

    if args.build_dir:
      print( 'The build files are in: ' + build_dir )
    else:
      rmtree( build_dir, ignore_errors = OnCiService() )


def EnableLegacyCsCompleter():
  build_command = PathToFirstExistingExecutable(
    [ 'msbuild', 'msbuild.exe', 'xbuild' ] )
  if not build_command:
    sys.exit( 'ERROR: msbuild or xbuild is required to build Omnisharp.' )

  os.chdir( p.join( DIR_OF_THIS_SCRIPT, 'third_party', 'OmniSharpServer' ) )
  CheckCall( [ build_command, '/property:Configuration=Release',
                              '/property:Platform=Any CPU',
                              '/property:TargetFrameworkVersion=v4.5' ] )


def EnableNewCsCompleter():
  build_dir = p.join( DIR_OF_THIRD_PARTY, "omnisharp-roslyn" )
  try:
    try:
      os.mkdir( build_dir )
    except OSError:
      pass
    os.chdir( build_dir )
    version = "v1.27.2"
    url_pattern = ( "https://github.com/OmniSharp/omnisharp-roslyn/"
                    "releases/download/{0}/{1}" )
    if OnWindows() or OnCygwin():
      dotnetversion_output = CheckOutput( [ 'reg', 'query',
          'HKEY_LOCAL_MACHINE\\SOFTWARE\\Microsoft\\NET Framework Setup\\NDP\\v4\\full',
          '/v', 'version' ] )
      dotnet_46_pattern = re.compile( 'version\s*REG_SZ\s*4.[67].\d*' )

      if ( dotnet_46_pattern.search( ToUnicode( dotnetversion_output ) ) ):
        if platform.machine().endswith( '64' ):
          url_file = 'omnisharp.http-win-x64.zip'
        else:
          url_file = 'omnisharp.http-win-x86.zip'
      else:
        sys.exit( 'ERROR: .NET 4.6 or .NET 4.7 is required to set up Roslyn Omnisharp.' )
    else:
      # TODO - improve this check
      libuv_output = CheckOutput( [ 'gcc', '-luv' ], stderr = subprocess.STDOUT )
      if 'library not found for -luv' in ToUnicode( libuv_output ):
        sys.exit( 'ERROR: libuv is required to set up Roslyn Omnisharp.' )
      if FindExecutable( 'mono' ): # TODO: min version?
        url_file = 'omnisharp.http-mono.tar.gz'
      elif FindExecutable( 'dotnet' ): # TODO: min version?
        if OnMac():
          url_file = 'omnisharp.http-osx.tar.gz'
        else:
          url_file = 'omnisharp.http-linux-x64.tar.gz' # TODO x86?
      else:
        sys.exit( 'ERROR: Mono or .NET Core is required to set up Roslyn Omnisharp.' )

    try:
      os.mkdir( version )
    except OSError:
      pass

    file_path = p.join( version, url_file )
    if not p.exists( file_path ):
      sys.path.insert( 1, p.abspath( p.join( DIR_OF_THIRD_PARTY,
                                             'requests' ) ) )
      import requests
      result = requests.get( url_pattern.format( version, url_file ) )
      with open( file_path, 'wb' ) as fh:
        fh.write( result.content )

    if OnCygwin():
      extract_command = [ 'unzip', '-o', file_path ]
    elif OnWindows():
      try:
        import _winreg
      except ImportError:
        import winreg as _winreg

      wow64 = _winreg.KEY_READ | _winreg.KEY_WOW64_64KEY
      with _winreg.ConnectRegistry( None, _winreg.HKEY_LOCAL_MACHINE ) as LM:
        with _winreg.OpenKey( LM, 'SOFTWARE', 0, wow64 ) as S:
          with _winreg.OpenKey( S, '7-Zip', 0, wow64 ) as SZ:
            seven_zip_path = _winreg.QueryValueEx( SZ, 'Path' )[ 0 ]

      extract_command = [ p.join( seven_zip_path, '7z.exe' ), 'x', file_path ]
    else:
      extract_command = [ 'tar', 'xfv', file_path ]

    subprocess.check_call( extract_command )

    if OnCygwin():
      import glob
      exes = glob.glob( '*.exe' )
      dlls = glob.glob( '*.dll' )
      subprocess.check_call( [ "chmod", "a+x" ] + exes + dlls  )
  finally:
    os.chdir( DIR_OF_THIS_SCRIPT )


def ToUnicode( value ):
  if not value:
    return str()
  if isinstance( value, str ):
    return value
  if isinstance( value, bytes ):
    # All incoming text should be utf8
    return str( value, 'utf8' )
  return str( value )


def EnableGoCompleter():
  go = FindExecutableOrDie( 'go', 'go is required to build gocode.' )

  os.chdir( p.join( DIR_OF_THIS_SCRIPT, 'third_party', 'gocode' ) )
  CheckCall( [ go, 'build' ] )
  os.chdir( p.join( DIR_OF_THIS_SCRIPT, 'third_party', 'godef' ) )
  CheckCall( [ go, 'build', 'godef.go' ] )


def EnableRustCompleter():
  """
  Build racerd. This requires a reasonably new version of rustc/cargo.
  """
  cargo = FindExecutableOrDie( 'cargo',
                               'cargo is required for the Rust completer.' )

  os.chdir( p.join( DIR_OF_THIRD_PARTY, 'racerd' ) )
  args = [ cargo, 'build' ]
  # We don't use the --release flag on CI services because it makes building
  # racerd 2.5x slower and we don't care about the speed of the produced racerd.
  if not OnCiService():
    args.append( '--release' )
  CheckCall( args )


def EnableJavaScriptCompleter():
  # On Debian-based distributions, node is by default installed as nodejs.
  node = PathToFirstExistingExecutable( [ 'nodejs', 'node' ] )
  if not node:
    sys.exit( 'ERROR: node is required to set up Tern.' )
  npm = FindExecutableOrDie( 'npm', 'ERROR: npm is required to set up Tern.' )

  # We install Tern into a runtime directory. This allows us to control
  # precisely the version (and/or git commit) that is used by ycmd.  We use a
  # separate runtime directory rather than a submodule checkout directory
  # because we want to allow users to install third party plugins to
  # node_modules of the Tern runtime.  We also want to be able to install our
  # own plugins to improve the user experience for all users.
  #
  # This is not possible if we use a git submodule for Tern and simply run 'npm
  # install' within the submodule source directory, as subsequent 'npm install
  # tern-my-plugin' will (heinously) install another (arbitrary) version of Tern
  # within the Tern source tree (e.g. third_party/tern/node_modules/tern. The
  # reason for this is that the plugin that gets installed has "tern" as a
  # dependency, and npm isn't smart enough to know that you're installing
  # *within* the Tern distribution. Or it isn't intended to work that way.
  #
  # So instead, we have a package.json within our "Tern runtime" directory
  # (third_party/tern_runtime) that defines the packages that we require,
  # including Tern and any plugins which we require as standard.
  os.chdir( p.join( DIR_OF_THIS_SCRIPT, 'third_party', 'tern_runtime' ) )
  CheckCall( [ npm, 'install', '--production' ] )


def EnableJavaCompleter():
  TARGET = p.join( DIR_OF_THIRD_PARTY, 'eclipse.jdt.ls', 'target', )
  REPOSITORY = p.join( TARGET, 'repository' )
  CACHE = p.join( TARGET, 'cache' )

  JDTLS_SERVER_URL_FORMAT = ( 'http://download.eclipse.org/jdtls/milestones/'
                              '{jdtls_milestone}/{jdtls_package_name}' )
  JDTLS_PACKAGE_NAME_FORMAT = ( 'jdt-language-server-{jdtls_milestone}-'
                                '{jdtls_build_stamp}.tar.gz' )

  package_name = JDTLS_PACKAGE_NAME_FORMAT.format(
      jdtls_milestone = JDTLS_MILESTONE,
      jdtls_build_stamp = JDTLS_BUILD_STAMP )
  url = JDTLS_SERVER_URL_FORMAT.format(
      jdtls_milestone = JDTLS_MILESTONE,
      jdtls_build_stamp = JDTLS_BUILD_STAMP,
      jdtls_package_name = package_name )
  file_name = p.join( CACHE, package_name )

  if p.exists( REPOSITORY ):
    shutil.rmtree( REPOSITORY )

  os.makedirs( REPOSITORY )

  if not p.exists( CACHE ):
    os.makedirs( CACHE )
  elif p.exists( file_name ):
    with open( file_name, 'rb' ) as existing_file:
      existing_sha256 = hashlib.sha256( existing_file.read() ).hexdigest()
    if existing_sha256 != JDTLS_SHA256:
      print( 'Cached tar file does not match checksum. Removing...' )
      os.remove( file_name )


  if p.exists( file_name ):
    print( 'Using cached jdt.ls: {0}'.format( file_name ) )
  else:
    print( "Downloading jdt.ls from {0}...".format( url ) )
    request = requests.get( url, stream = True )
    with open( file_name, 'wb' ) as package_file:
      package_file.write( request.content )
    request.close()

  print( "Extracting jdt.ls to {0}...".format( REPOSITORY ) )
  # We can't use tarfile.open as a context manager, as it isn't supported in
  # python 2.6
  try:
    package_tar = tarfile.open( file_name )
    package_tar.extractall( REPOSITORY )
  finally:
    package_tar.close()

  print( "Done installing jdt.ls" )


def WritePythonUsedDuringBuild():
  path = p.join( DIR_OF_THIS_SCRIPT, 'PYTHON_USED_DURING_BUILDING' )
  with open( path, 'w' ) as f:
    f.write( sys.executable )


def Main():
  CheckDeps()
  args = ParseArguments()
  ExitIfYcmdLibInUseOnWindows()
  BuildYcmdLib( args )
  WritePythonUsedDuringBuild()
  if args.cs_completer or args.omnisharp_completer or args.all_completers:
    EnableLegacyCsCompleter()
  if args.new_cs_completer or args.all_completers:
    EnableNewCsCompleter()
  if args.go_completer or args.gocode_completer or args.all_completers:
    EnableGoCompleter()
  if args.js_completer or args.tern_completer or args.all_completers:
    EnableJavaScriptCompleter()
  if args.rust_completer or args.racer_completer or args.all_completers:
    EnableRustCompleter()
  if args.java_completer or args.all_completers:
    EnableJavaCompleter()


if __name__ == '__main__':
  Main()<|MERGE_RESOLUTION|>--- conflicted
+++ resolved
@@ -310,13 +310,10 @@
                        help = 'Enable Rust semantic completion engine.' )
   parser.add_argument( '--js-completer', action = 'store_true',
                        help = 'Enable JavaScript semantic completion engine.' ),
-<<<<<<< HEAD
   parser.add_argument( '--new-cs-completer', action = 'store_true',
                        help = 'Build C# semantic completion engine (roslyn version).' )
-=======
   parser.add_argument( '--java-completer', action = 'store_true',
                        help = 'Enable Java semantic completion engine.' ),
->>>>>>> ec482ffb
   parser.add_argument( '--system-boost', action = 'store_true',
                        help = 'Use the system boost instead of bundled one. '
                        'NOT RECOMMENDED OR SUPPORTED!')
