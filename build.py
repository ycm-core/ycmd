--- conflicted
+++ resolved
@@ -95,13 +95,10 @@
                        'from llvm.org. NOT RECOMMENDED OR SUPPORTED!' )
   parser.add_argument( '--omnisharp-completer', action = 'store_true',
                        help = 'Build C# semantic completion engine.' )
-<<<<<<< HEAD
+  parser.add_argument( '--gocode-completer', action = 'store_true',
+                       help = 'Build Go semantic completion engine.' )
   parser.add_argument( '--codeintel-completer', action = 'store_true',
                        help = 'Build CodeIntel semantic completion engine.' )
-=======
-  parser.add_argument( '--gocode-completer', action = 'store_true',
-                       help = 'Build Go semantic completion engine.' )
->>>>>>> cfb9f62c
   parser.add_argument( '--system-boost', action = 'store_true',
                        help = 'Use the system boost instead of bundled one. '
                        'NOT RECOMMENDED OR SUPPORTED!')
@@ -173,7 +170,20 @@
   sh.Command( build_command )( _out = sys.stdout )
 
 
-<<<<<<< HEAD
+def BuildGoCode():
+  if not find_executable( 'go' ):
+    sys.exit( 'go is required to build gocode' )
+
+  sh.cd( p.join( DIR_OF_THIS_SCRIPT, 'third_party/gocode' ) )
+  sh.Command( 'go' )( 'build', _out = sys.stdout )
+
+
+def ApplyWorkarounds():
+  # Some OSs define a 'make' ENV VAR and this confuses sh when we try to do
+  # sh.make. See https://github.com/Valloric/YouCompleteMe/issues/1401
+  os.environ.pop('make', None)
+
+
 def BuildCodeIntel():
   pip_command = find_executable( 'pip' )
   if not pip_command:
@@ -182,20 +192,6 @@
   sh.cd( p.join( DIR_OF_THIS_SCRIPT, 'third_party' ) )
   sh.Command( pip_command )( 'install', 'codeintel', U = True, t = 'codeintel', 
 								_out = sys.stdout )
-=======
-def BuildGoCode():
-  if not find_executable( 'go' ):
-    sys.exit( 'go is required to build gocode' )
-
-  sh.cd( p.join( DIR_OF_THIS_SCRIPT, 'third_party/gocode' ) )
-  sh.Command( 'go' )( 'build', _out = sys.stdout )
-
-
-def ApplyWorkarounds():
-  # Some OSs define a 'make' ENV VAR and this confuses sh when we try to do
-  # sh.make. See https://github.com/Valloric/YouCompleteMe/issues/1401
-  os.environ.pop('make', None)
->>>>>>> cfb9f62c
 
 
 def Main():
@@ -205,14 +201,10 @@
   BuildYcmdLibs( GetCmakeArgs( args ) )
   if args.omnisharp_completer:
     BuildOmniSharp()
-<<<<<<< HEAD
-  
+  if args.gocode_completer:
+    BuildGoCode()
   if args.codeintel_completer:
 	BuildCodeIntel()
-=======
-  if args.gocode_completer:
-    BuildGoCode()
->>>>>>> cfb9f62c
 
 if __name__ == "__main__":
   Main()