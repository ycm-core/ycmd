// Copyright (C) 2011, 2012 Google Inc.
//
// This file is part of ycmd.
//
// ycmd is free software: you can redistribute it and/or modify
// it under the terms of the GNU General Public License as published by
// the Free Software Foundation, either version 3 of the License, or
// (at your option) any later version.
//
// ycmd is distributed in the hope that it will be useful,
// but WITHOUT ANY WARRANTY; without even the implied warranty of
// MERCHANTABILITY or FITNESS FOR A PARTICULAR PURPOSE.  See the
// GNU General Public License for more details.
//
// You should have received a copy of the GNU General Public License
// along with ycmd.  If not, see <http://www.gnu.org/licenses/>.

#include "ClangCompleter.h"
#include "CompletionData.h"
#include "../TestUtils.h"

#include <gtest/gtest.h>
#include <gmock/gmock.h>

#include <boost/filesystem.hpp>

namespace YouCompleteMe {

using ::testing::ElementsAre;
using ::testing::WhenSorted;
using ::testing::StrEq;
using ::testing::Property;
using ::testing::Contains;

TEST( ClangCompleterTest, CandidatesForLocationInFile ) {
  ClangCompleter completer;
  std::vector< CompletionData > completions =
    completer.CandidatesForLocationInFile(
      PathToTestFile( "basic.cpp" ).string(),
      15,
      7,
      std::vector< UnsavedFile >(),
      std::vector< std::string >() );

  EXPECT_TRUE( !completions.empty() );
}


TEST( ClangCompleterTest, BufferTextNoParens ) {
  ClangCompleter completer;
  std::vector< CompletionData > completions =
    completer.CandidatesForLocationInFile(
      PathToTestFile( "basic.cpp" ).string(),
      15,
      7,
      std::vector< UnsavedFile >(),
      std::vector< std::string >() );

  EXPECT_TRUE( !completions.empty() );
  EXPECT_THAT( completions,
               Contains(
<<<<<<< HEAD
                   AllOf(
                       Property( &CompletionData::TypedString,
                                 StrEq( "foobar" ) ),
                       Property( &CompletionData::TextToInsertInBuffer,
                                 StrEq( "foobar" ) )
               ) ) );
=======
                 Property( &CompletionData::TextToInsertInBuffer,
                           StrEq( "foobar" ) ) ) );
>>>>>>> 7a105f59
}


TEST( ClangCompleterTest, CandidatesObjCForLocationInFile ) {
  ClangCompleter completer;
  std::vector< std::string > flags;
  flags.push_back( "-x" );
  flags.push_back( "objective-c" );
  std::vector< CompletionData > completions =
    completer.CandidatesForLocationInFile(
      PathToTestFile( "SWObject.m" ).string(),
      6,
      16,
      std::vector< UnsavedFile >(),
      flags );

  EXPECT_TRUE( !completions.empty() );
  EXPECT_THAT( completions,
               Contains(
                   AllOf(
                       Property( &CompletionData::TypedString,
                                 StrEq( "withArg2:withArg3:" ) ),
                       Property( &CompletionData::TextToInsertInBuffer,
                                 StrEq( "withArg2:" ) )
               ) ) );
}


TEST( ClangCompleterTest, CandidatesObjCFuncForLocationInFile ) {
  ClangCompleter completer;
  std::vector< std::string > flags;
  flags.push_back( "-x" );
  flags.push_back( "objective-c" );
  std::vector< CompletionData > completions =
    completer.CandidatesForLocationInFile(
      PathToTestFile( "SWObject.m" ).string(),
      9,
      3,
      std::vector< UnsavedFile >(),
      flags );

  EXPECT_TRUE( !completions.empty() );
  EXPECT_THAT(
    completions[0].TextToInsertInBuffer(),
    StrEq( "(void)test:(int)arg1 withArg2:(int)arg2 withArg3:(int)arg3" ) );
}



TEST( ClangCompleterTest, GetDefinitionLocation ) {
  ClangCompleter completer;
  std::string filename = PathToTestFile( "basic.cpp" ).string();

  // Clang operates on the reasonable assumption that line and column numbers
  // are 1-based.
  Location actual_location =
    completer.GetDefinitionLocation(
      filename,
      13,
      3,
      std::vector< UnsavedFile >(),
      std::vector< std::string >() );

  EXPECT_EQ( Location( filename, 1, 8 ), actual_location );
}


TEST( ClangCompleterTest, GetDocString ) {
  ClangCompleter completer;

  std::vector< CompletionData > completions =
    completer.CandidatesForLocationInFile(
      PathToTestFile( "basic.cpp" ).string(),
      11,
      7,
      std::vector< UnsavedFile >(),
      std::vector< std::string >() );

  for ( size_t i = 0; i < completions.size(); ++i ) {
    if ( completions[i].TextToInsertInBuffer() == "x" ) {
      EXPECT_STREQ( "A docstring.", completions[i].DocString().c_str() );
      break;
    }
  }
}

} // namespace YouCompleteMe<|MERGE_RESOLUTION|>--- conflicted
+++ resolved
@@ -59,17 +59,12 @@
   EXPECT_TRUE( !completions.empty() );
   EXPECT_THAT( completions,
                Contains(
-<<<<<<< HEAD
                    AllOf(
                        Property( &CompletionData::TypedString,
                                  StrEq( "foobar" ) ),
                        Property( &CompletionData::TextToInsertInBuffer,
                                  StrEq( "foobar" ) )
                ) ) );
-=======
-                 Property( &CompletionData::TextToInsertInBuffer,
-                           StrEq( "foobar" ) ) ) );
->>>>>>> 7a105f59
 }
 
 
