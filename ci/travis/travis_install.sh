#!/bin/bash

# Exit immediately if a command returns a non-zero status.
set -e

# RVM overrides the cd, popd, and pushd shell commands, causing the
# "shell_session_update: command not found" error on macOS when executing those
# commands.
unset -f cd popd pushd

################
# Compiler setup
################

# We can't use sudo, so we have to approximate the behaviour of the following:
# $ sudo update-alternatives --install /usr/bin/g++ g++ /usr/bin/g++-4.9 90

mkdir -p ${HOME}/bin

if [ "${YCM_COMPILER}" == "clang" ]; then
  ln -s /usr/bin/clang++ ${HOME}/bin/c++
  ln -s /usr/bin/clang ${HOME}/bin/cc
  # Tell CMake to compile with libc++ when using Clang.
  export EXTRA_CMAKE_ARGS="${EXTRA_CMAKE_ARGS} -DHAS_LIBCXX11=ON"
else
  ln -s /usr/bin/g++-4.9 ${HOME}/bin/c++
  ln -s /usr/bin/gcc-4.9 ${HOME}/bin/cc
fi
ln -s /usr/bin/gcov-4.9 ${HOME}/bin/gcov

export PATH=${HOME}/bin:${PATH}

##############
# Python setup
##############

PYENV_ROOT="${HOME}/.pyenv"

if [ ! -d "${PYENV_ROOT}/.git" ]; then
  rm -rf ${PYENV_ROOT}
  git clone https://github.com/yyuu/pyenv.git ${PYENV_ROOT}
fi
pushd ${PYENV_ROOT}
git fetch --tags
git checkout v1.0.8
popd

export PATH="${PYENV_ROOT}/bin:${PATH}"

eval "$(pyenv init -)"

if [ "${YCMD_PYTHON_VERSION}" == "2.6" ]; then
  PYENV_VERSION="2.6.6"
elif [ "${YCMD_PYTHON_VERSION}" == "2.7" ]; then
  # We need a recent enough version of Python 2.7 on OS X or an error occurs
  # when installing the psutil dependency for our tests.
  PYENV_VERSION="2.7.8"
else
  PYENV_VERSION="3.3.6"
fi

# In order to work with ycmd, python *must* be built as a shared library. This
# is set via the PYTHON_CONFIGURE_OPTS option.
export PYTHON_CONFIGURE_OPTS="--enable-shared"

pyenv install --skip-existing ${PYENV_VERSION}
pyenv rehash
pyenv global ${PYENV_VERSION}

# It is quite easy to get the above series of steps wrong. Verify that the
# version of python actually in the path and used is the version that was
# requested, and fail the build if we broke the travis setup
python_version=$(python -c 'import sys; print( "{0}.{1}".format( sys.version_info[0], sys.version_info[1] ) )')
echo "Checking python version (actual ${python_version} vs expected ${YCMD_PYTHON_VERSION})"
test ${python_version} == ${YCMD_PYTHON_VERSION}

pip install -U pip wheel setuptools
pip install -r test_requirements.txt

# Enable coverage for Python subprocesses. See:
# http://coverage.readthedocs.io/en/latest/subprocess.html
echo -e "import coverage\ncoverage.process_startup()" > \
  ${PYENV_ROOT}/versions/${PYENV_VERSION}/lib/python${YCMD_PYTHON_VERSION}/site-packages/sitecustomize.py

############
# Rust setup
############

curl https://sh.rustup.rs -sSf | sh -s -- -y

export PATH="${HOME}/.cargo/bin:${PATH}"
rustup update
rustc -Vv
cargo -V

##################
# JavaScript setup
##################

# Pre-installed Node.js is too old. Install latest Node.js v4 LTS.
nvm install 4

##################
# TypeScript setup
##################

npm install -g typescript

<<<<<<< HEAD
set +e

##################
# Omnisharp-Roslyn setup
##################
# Libuv is required for Omnisharp-Roslyn and isn't in accessible repos
curl -sSL https://github.com/libuv/libuv/archive/v1.18.0.tar.gz | tar zxfv - -C /tmp && cd /tmp/libuv-1.18.0/
sh autogen.sh
./configure --prefix=$HOME/libuvinstall
make
make install
export LD_LIBRARY_PATH="$HOME/libuvinstall/lib"
export LIBRARY_PATH="$HOME/libuvinstall/lib"
cd $OLDPWD
=======
###############
# Java 8 setup
###############
# Make sure we have the appropriate java for jdt.ls
set +e
jdk_switcher use oraclejdk8
set -e

java -version
JAVA_VERSION=$(java -version 2>&1 | awk -F '"' '/version/ {print $2}')
if [[ "$JAVA_VERSION" < "1.8" ]]; then
  echo "Java version $JAVA_VERSION is too old" 1>&2
  exit 1
fi

# Done. Undo settings which break travis scripts.
set +e
>>>>>>> ec482ffb
<|MERGE_RESOLUTION|>--- conflicted
+++ resolved
@@ -106,22 +106,6 @@
 
 npm install -g typescript
 
-<<<<<<< HEAD
-set +e
-
-##################
-# Omnisharp-Roslyn setup
-##################
-# Libuv is required for Omnisharp-Roslyn and isn't in accessible repos
-curl -sSL https://github.com/libuv/libuv/archive/v1.18.0.tar.gz | tar zxfv - -C /tmp && cd /tmp/libuv-1.18.0/
-sh autogen.sh
-./configure --prefix=$HOME/libuvinstall
-make
-make install
-export LD_LIBRARY_PATH="$HOME/libuvinstall/lib"
-export LIBRARY_PATH="$HOME/libuvinstall/lib"
-cd $OLDPWD
-=======
 ###############
 # Java 8 setup
 ###############
@@ -139,4 +123,16 @@
 
 # Done. Undo settings which break travis scripts.
 set +e
->>>>>>> ec482ffb
+
+##################
+# Omnisharp-Roslyn setup
+##################
+# Libuv is required for Omnisharp-Roslyn and isn't in accessible repos
+curl -sSL https://github.com/libuv/libuv/archive/v1.18.0.tar.gz | tar zxfv - -C /tmp && cd /tmp/libuv-1.18.0/
+sh autogen.sh
+./configure --prefix=$HOME/libuvinstall
+make
+make install
+export LD_LIBRARY_PATH="$HOME/libuvinstall/lib"
+export LIBRARY_PATH="$HOME/libuvinstall/lib"
+cd $OLDPWD