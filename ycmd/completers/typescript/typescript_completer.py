# Copyright (C) 2015 Google Inc.
#
# This file is part of ycmd.
#
# ycmd is free software: you can redistribute it and/or modify
# it under the terms of the GNU General Public License as published by
# the Free Software Foundation, either version 3 of the License, or
# (at your option) any later version.
#
# ycmd is distributed in the hope that it will be useful,
# but WITHOUT ANY WARRANTY; without even the implied warranty of
# MERCHANTABILITY or FITNESS FOR A PARTICULAR PURPOSE.  See the
# GNU General Public License for more details.
#
# You should have received a copy of the GNU General Public License
# along with ycmd.  If not, see <http://www.gnu.org/licenses/>.

from __future__ import unicode_literals
from __future__ import print_function
from __future__ import division
from __future__ import absolute_import
from future import standard_library
standard_library.install_aliases()
from builtins import *  # noqa

import json
import logging
import os
import re
import subprocess
import itertools

from threading import Thread
from threading import Event
from threading import Lock
from tempfile import NamedTemporaryFile

from ycmd import responses
from ycmd import utils
from ycmd.completers.completer import Completer

BINARY_NOT_FOUND_MESSAGE = ( 'tsserver not found. '
                             'TypeScript 1.5 or higher is required' )

MAX_DETAILED_COMPLETIONS = 100
RESPONSE_TIMEOUT_SECONDS = 10

_logger = logging.getLogger( __name__ )


class DeferredResponse( object ):
  """
  A deferred that resolves to a response from TSServer.
  """

  def __init__( self, timeout = RESPONSE_TIMEOUT_SECONDS ):
    self._event = Event()
    self._message = None
    self._timeout = timeout


  def resolve( self, message ):
    self._message = message
    self._event.set()


  def result( self ):
    self._event.wait( timeout = self._timeout )
    if not self._event.isSet():
      raise RuntimeError( 'Response Timeout' )
    message = self._message
    if not message[ 'success' ]:
      raise RuntimeError( message[ 'message' ] )
    if 'body' in message:
      return self._message[ 'body' ]


class TypeScriptCompleter( Completer ):
  """
  Completer for TypeScript.

  It uses TSServer which is bundled with TypeScript 1.5

  See the protocol here:
  https://github.com/Microsoft/TypeScript/blob/2cb0dfd99dc2896958b75e44303d8a7a32e5dc33/src/server/protocol.d.ts
  """


  def __init__( self, user_options ):
    super( TypeScriptCompleter, self ).__init__( user_options )

    # Used to prevent threads from concurrently writing to
    # the tsserver process' stdin
    self._writelock = Lock()

    binarypath = utils.PathToFirstExistingExecutable( [ 'tsserver' ] )
    if not binarypath:
      _logger.error( BINARY_NOT_FOUND_MESSAGE )
      raise RuntimeError( BINARY_NOT_FOUND_MESSAGE )

    self._logfile = _LogFileName()
    tsserver_log = '-file {path} -level {level}'.format( path = self._logfile,
                                                         level = _LogLevel() )
    # TSServer get the configuration for the log file through the environment
    # variable 'TSS_LOG'. This seems to be undocumented but looking at the
    # source code it seems like this is the way:
    # https://github.com/Microsoft/TypeScript/blob/8a93b489454fdcbdf544edef05f73a913449be1d/src/server/server.ts#L136
    self._environ = os.environ.copy()
    utils.SetEnviron( self._environ, 'TSS_LOG', tsserver_log )

    # Each request sent to tsserver must have a sequence id.
    # Responses contain the id sent in the corresponding request.
    self._sequenceid = itertools.count()

    # Used to prevent threads from concurrently accessing the sequence counter
    self._sequenceid_lock = Lock()

    # TSServer ignores the fact that newlines are two characters on Windows
    # (\r\n) instead of one on other platforms (\n), so we use the
    # universal_newlines option to convert those newlines to \n. See the issue
    # https://github.com/Microsoft/TypeScript/issues/3403
    # TODO: remove this option when the issue is fixed.
    # We also need to redirect the error stream to the output one on Windows.
    self._tsserver_handle = utils.SafePopen( binarypath,
                                             stdout = subprocess.PIPE,
                                             stdin = subprocess.PIPE,
                                             stderr = subprocess.STDOUT,
                                             env = self._environ,
                                             universal_newlines = True )

    # Used to map sequence id's to their corresponding DeferredResponse
    # objects. The reader loop uses this to hand out responses.
    self._pending = {}

    # Used to prevent threads from concurrently reading and writing to
    # the pending response dictionary
    self._pendinglock = Lock()

    # Start a thread to read response from TSServer.
    self._thread = Thread( target = self._ReaderLoop, args = () )
    self._thread.daemon = True
    self._thread.start()

    _logger.info( 'Enabling typescript completion' )


  def _ReaderLoop( self ):
    """
    Read responses from TSServer and use them to resolve
    the DeferredResponse instances.
    """

    while True:
      try:
        message = self._ReadMessage()

        # We ignore events for now since we don't have a use for them.
        msgtype = message[ 'type' ]
        if msgtype == 'event':
          eventname = message[ 'event' ]
          _logger.info( 'Recieved {0} event from tsserver'.format( eventname ) )
          continue
        if msgtype != 'response':
          _logger.error( 'Unsuported message type {0}'.format( msgtype ) )
          continue

        seq = message[ 'request_seq' ]
        with self._pendinglock:
          if seq in self._pending:
            self._pending[ seq ].resolve( message )
            del self._pending[ seq ]
      except Exception as e:
        _logger.error( 'ReaderLoop error: {0}'.format( str( e ) ) )


  def _ReadMessage( self ):
    """Read a response message from TSServer."""

    # The headers are pretty similar to HTTP.
    # At the time of writing, 'Content-Length' is the only supplied header.
    headers = {}
    while True:
      headerline = self._tsserver_handle.stdout.readline().strip()
      if not headerline:
        break
      key, value = headerline.split( ':', 1 )
      headers[ key.strip() ] = value.strip()

    # The response message is a JSON object which comes back on one line.
    # Since this might change in the future, we use the 'Content-Length'
    # header.
    if 'Content-Length' not in headers:
      raise RuntimeError( "Missing 'Content-Length' header" )
    contentlength = int( headers[ 'Content-Length' ] )
    return json.loads( self._tsserver_handle.stdout.read( contentlength ) )


  def _BuildRequest( self, command, arguments = None ):
    """Build TSServer request object."""

    with self._sequenceid_lock:
      seq = next( self._sequenceid )
    request = {
      'seq':     seq,
      'type':    'request',
      'command': command
    }
    if arguments:
      request[ 'arguments' ] = arguments
    return request


  def _SendCommand( self, command, arguments = None ):
    """
    Send a request message to TSServer but don't wait for the response.
    This function is to be used when we don't care about the response
    to the message that is sent.
    """

    request = self._BuildRequest( command, arguments )
    with self._writelock:
      self._tsserver_handle.stdin.write( json.dumps( request ) )
      self._tsserver_handle.stdin.write( "\n" )
      self._tsserver_handle.stdin.flush()


  def _SendRequest( self, command, arguments = None ):
    """
    Send a request message to TSServer and wait
    for the response.
    """

    request = self._BuildRequest( command, arguments )
    deferred = DeferredResponse()
    with self._pendinglock:
      seq = request[ 'seq' ]
      self._pending[ seq ] = deferred
    with self._writelock:
      self._tsserver_handle.stdin.write( json.dumps( request ) )
      self._tsserver_handle.stdin.write( "\n" )
      self._tsserver_handle.stdin.flush()
    return deferred.result()


  def _Reload( self, request_data ):
    """
    Syncronize TSServer's view of the file to
    the contents of the unsaved buffer.
    """

    filename = request_data[ 'filepath' ]
    contents = request_data[ 'file_data' ][ filename ][ 'contents' ]
    tmpfile = NamedTemporaryFile( delete = False )
    tmpfile.write( utils.ToBytes( contents ) )
    tmpfile.close()
    self._SendRequest( 'reload', {
      'file':    filename,
      'tmpfile': tmpfile.name
    } )
    os.unlink( tmpfile.name )


  def SupportedFiletypes( self ):
    return [ 'typescript' ]


  def ComputeCandidatesInner( self, request_data ):
    self._Reload( request_data )
    entries = self._SendRequest( 'completions', {
      'file':   request_data[ 'filepath' ],
      'line':   request_data[ 'line_num' ],
      'offset': request_data[ 'column_num' ]
    } )

    # A less detailed version of the completion data is returned
    # if there are too many entries. This improves responsiveness.
    if len( entries ) > MAX_DETAILED_COMPLETIONS:
      return [ _ConvertCompletionData(e) for e in entries ]

    names = []
    namelength = 0
    for e in entries:
      name = e[ 'name' ]
      namelength = max( namelength, len( name ) )
      names.append( name )

    detailed_entries = self._SendRequest( 'completionEntryDetails', {
      'file':       request_data[ 'filepath' ],
      'line':       request_data[ 'line_num' ],
      'offset':     request_data[ 'column_num' ],
      'entryNames': names
    } )
    return [ _ConvertDetailedCompletionData( e, namelength )
             for e in detailed_entries ]


  def GetSubcommandsMap( self ):
    return {
      'GoToDefinition' : ( lambda self, request_data, args:
                           self._GoToDefinition( request_data ) ),
      'GoToReferences' : ( lambda self, request_data, args:
                           self._GoToReferences( request_data ) ),
      'GetType'        : ( lambda self, request_data, args:
                           self._GetType( request_data ) ),
      'GetDoc'         : ( lambda self, request_data, args:
                           self._GetDoc( request_data ) )
    }


  def OnBufferVisit( self, request_data ):
    filename = request_data[ 'filepath' ]
    self._SendCommand( 'open', { 'file': filename } )


  def OnBufferUnload( self, request_data ):
    filename = request_data[ 'filepath' ]
    self._SendCommand( 'close', { 'file': filename } )


  def OnFileReadyToParse( self, request_data ):
    self._Reload( request_data )


  def _GoToDefinition( self, request_data ):
    self._Reload( request_data )
    try:
      filespans = self._SendRequest( 'definition', {
        'file':   request_data[ 'filepath' ],
        'line':   request_data[ 'line_num' ],
        'offset': request_data[ 'column_num' ]
      } )

      span = filespans[ 0 ]
      return responses.BuildGoToResponse(
        filepath   = span[ 'file' ],
        line_num   = span[ 'start' ][ 'line' ],
        column_num = span[ 'start' ][ 'offset' ]
      )
    except RuntimeError:
      raise RuntimeError( 'Could not find definition' )


  def _GoToReferences( self, request_data ):
    self._Reload( request_data )
    response = self._SendRequest( 'references', {
      'file':   request_data[ 'filepath' ],
      'line':   request_data[ 'line_num' ],
      'offset': request_data[ 'column_num' ]
    } )
    return [ responses.BuildGoToResponse(
               filepath    = ref[ 'file' ],
               line_num    = ref[ 'start' ][ 'line' ],
               column_num  = ref[ 'start' ][ 'offset' ],
               description = ref[ 'lineText' ]
             ) for ref in response[ 'refs' ] ]


  def _GetType( self, request_data ):
    self._Reload( request_data )
    info = self._SendRequest( 'quickinfo', {
      'file':   request_data[ 'filepath' ],
      'line':   request_data[ 'line_num' ],
      'offset': request_data[ 'column_num' ]
    } )
    return responses.BuildDisplayMessageResponse( info[ 'displayString' ] )


  def _GetDoc( self, request_data ):
    self._Reload( request_data )
    info = self._SendRequest( 'quickinfo', {
      'file':   request_data[ 'filepath' ],
      'line':   request_data[ 'line_num' ],
      'offset': request_data[ 'column_num' ]
    } )

    message = '{0}\n\n{1}'.format( info[ 'displayString' ],
                                   info[ 'documentation' ] )
    return responses.BuildDetailedInfoResponse( message )


  def Shutdown( self ):
    self._SendCommand( 'exit' )
    if not self.user_options[ 'server_keep_logfiles' ]:
      os.unlink( self._logfile )
      self._logfile = None


  def DebugInfo( self, request_data ):
    return ( 'TSServer logfile:\n  {0}' ).format( self._logfile )


def _LogFileName():
  with NamedTemporaryFile( dir = utils.PathToCreatedTempDir(),
                           prefix = 'tsserver_',
                           suffix = '.log',
                           delete = False ) as logfile:
    return logfile.name


def _LogLevel():
  return 'verbose' if _logger.isEnabledFor( logging.DEBUG ) else 'normal'


def _ConvertCompletionData( completion_data ):
  return responses.BuildCompletionData(
    insertion_text = completion_data[ 'name' ],
    kind           = completion_data[ 'kind' ]
  )


def _ConvertDetailedCompletionData( completion_data, padding = 0 ):
  name = completion_data[ 'name' ]
  display_parts = completion_data[ 'displayParts' ]
  signature = ''.join( [ p[ 'text' ] for p in display_parts ] )
<<<<<<< HEAD
  display_string = '{0} {1}'.format( name.ljust( padding ), signature )
=======

  # needed to strip new lines and indentation from the signature
  signature = re.sub( '\s+', ' ', signature )
  menu_text = '{0} {1}'.format( name.ljust( padding ), signature )
>>>>>>> 14fbdaaa
  return responses.BuildCompletionData(
    insertion_text = name,
    display_string = display_string,
    kind           = completion_data[ 'kind' ]
  )<|MERGE_RESOLUTION|>--- conflicted
+++ resolved
@@ -412,14 +412,10 @@
   name = completion_data[ 'name' ]
   display_parts = completion_data[ 'displayParts' ]
   signature = ''.join( [ p[ 'text' ] for p in display_parts ] )
-<<<<<<< HEAD
-  display_string = '{0} {1}'.format( name.ljust( padding ), signature )
-=======
 
   # needed to strip new lines and indentation from the signature
   signature = re.sub( '\s+', ' ', signature )
-  menu_text = '{0} {1}'.format( name.ljust( padding ), signature )
->>>>>>> 14fbdaaa
+  display_string = '{0} {1}'.format( name.ljust( padding ), signature )
   return responses.BuildCompletionData(
     insertion_text = name,
     display_string = display_string,
