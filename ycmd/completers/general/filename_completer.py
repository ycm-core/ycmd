# Copyright (C) 2013 Stanislav Golovanov <stgolovanov@gmail.com>
#                    Google Inc.
#
# This file is part of ycmd.
#
# ycmd is free software: you can redistribute it and/or modify
# it under the terms of the GNU General Public License as published by
# the Free Software Foundation, either version 3 of the License, or
# (at your option) any later version.
#
# ycmd is distributed in the hope that it will be useful,
# but WITHOUT ANY WARRANTY; without even the implied warranty of
# MERCHANTABILITY or FITNESS FOR A PARTICULAR PURPOSE.  See the
# GNU General Public License for more details.
#
# You should have received a copy of the GNU General Public License
# along with ycmd.  If not, see <http://www.gnu.org/licenses/>.

from __future__ import unicode_literals
from __future__ import print_function
from __future__ import division
from __future__ import absolute_import
from future import standard_library
standard_library.install_aliases()
from builtins import *  # noqa

import os
import re
from collections import defaultdict

from ycmd.completers.completer import Completer
from ycmd.completers.completer_utils import ( AtIncludeStatementStart,
                                              GetIncludeStatementValue )
from ycmd.completers.cpp.clang_completer import InCFamilyFile
from ycmd.completers.cpp.flags import Flags
from ycmd.utils import ToUnicode, OnWindows
from ycmd import responses

EXTRA_INFO_MAP = { 1 : '[File]', 2 : '[Dir]', 3 : '[File&Dir]' }


class FilenameCompleter( Completer ):
  """
  General completer that provides filename and filepath completions.
  """

  def __init__( self, user_options ):
    super( FilenameCompleter, self ).__init__( user_options )
    self._flags = Flags()

    # On Windows, backslashes are also valid path separators.
    self._triggers = [ '/', '\\' ] if OnWindows() else [ '/' ]

    self._path_regex = re.compile( """
      # Head part
      (?:
        # 'D:/'-like token
        [A-z]+:[%(sep)s]|

        # '/', './', '../', or '~'
        \.{0,2}[%(sep)s]|~|

        # '$var/'
        \$[A-Za-z0-9{}_]+[%(sep)s]
      )+

      # Tail part
      (?:
        # any alphanumeric, symbol or space literal
        [ %(sep)sa-zA-Z0-9(){}$+_~.\x80-\xff-\[\]]|

        # skip any special symbols
        [^\x20-\x7E]|

        # backslash and 1 char after it
        \\.
      )*$
      """ % { 'sep': '/\\\\' if OnWindows() else '/' }, re.X )


  def ShouldCompleteIncludeStatement( self, request_data ):
    start_column = request_data[ 'start_column' ] - 1
    current_line = request_data[ 'line_value' ]
    filepath = request_data[ 'filepath' ]
    filetypes = request_data[ 'file_data' ][ filepath ][ 'filetypes' ]
    return ( InCFamilyFile( filetypes ) and
             AtIncludeStatementStart( current_line[ :start_column ] ) )


  def ShouldUseNowInner( self, request_data ):
    start_column = request_data[ 'start_column' ] - 1
    current_line = request_data[ 'line_value' ]
    return ( start_column and
             ( current_line[ start_column - 1 ] in self._triggers or
               self.ShouldCompleteIncludeStatement( request_data ) ) )


  def SupportedFiletypes( self ):
    return []


  def ComputeCandidatesInner( self, request_data ):
    current_line = request_data[ 'line_value' ]
    start_column = request_data[ 'start_column' ] - 1
    filepath = request_data[ 'filepath' ]
    filetypes = request_data[ 'file_data' ][ filepath ][ 'filetypes' ]
    line = current_line[ :start_column ]

    if InCFamilyFile( filetypes ):
      path_dir, quoted_include = (
              GetIncludeStatementValue( line, check_closing = False ) )
      if path_dir is not None:
        # We do what GCC does for <> versus "":
        # http://gcc.gnu.org/onlinedocs/cpp/Include-Syntax.html
        client_data = request_data.get( 'extra_conf_data', None )
        return _GenerateCandidatesForPaths(
          self.GetPathsIncludeCase( path_dir,
                                    quoted_include,
                                    filepath,
                                    client_data ) )

    path_match = self._path_regex.search( line )
    path_dir = os.path.expanduser(
      os.path.expandvars( path_match.group() ) ) if path_match else ''

    # If the client supplied its working directory, use that instead of the
    # working directory of ycmd
    working_dir = request_data.get( 'working_dir' )

    return _GenerateCandidatesForPaths(
      _GetPathsStandardCase(
        path_dir,
        self.user_options[ 'filepath_completion_use_working_dir' ],
        filepath,
        working_dir) )


  def GetPathsIncludeCase( self, path_dir, quoted_include, filepath,
                           client_data ):
    paths = []
    quoted_include_paths, include_paths = (
            self._flags.UserIncludePaths( filepath, client_data ) )

    if quoted_include:
      include_paths.extend( quoted_include_paths )

    for include_path in include_paths:
      unicode_path = ToUnicode( os.path.join( include_path, path_dir ) )
      try:
        # We need to pass a unicode string to get unicode strings out of
        # listdir.
        relative_paths = os.listdir( unicode_path )
      except:
        relative_paths = []

      paths.extend( os.path.join( include_path, path_dir, relative_path ) for
                    relative_path in relative_paths  )

    return sorted( set( paths ) )


def _GetAbsolutePathForCompletions( path_dir,
                                    use_working_dir,
                                    filepath,
                                    working_dir ):
  """
  Returns the absolute path for which completion suggestions should be returned
  (in the standard case).
  """

  if os.path.isabs( path_dir ):
    # This is already an absolute path, return it
    return path_dir
  elif use_working_dir:
    # Return paths relative to the working directory of the client, if
    # supplied, otherwise relative to the current working directory of this
    # process
    if working_dir:
      return os.path.join( working_dir, path_dir )
    else:
      return os.path.join( os.getcwd(), path_dir )
  else:
    # Return paths relative to the file
    return os.path.join( os.path.join( os.path.dirname( filepath ) ),
                         path_dir )


def _GetPathsStandardCase( path_dir, use_working_dir, filepath, working_dir ):
  absolute_path_dir = _GetAbsolutePathForCompletions( path_dir,
                                                      use_working_dir,
                                                      filepath,
                                                      working_dir )

  try:
    # We need to pass a unicode string to get unicode strings out of
    # listdir.
    relative_paths = os.listdir( ToUnicode( absolute_path_dir ) )
  except:
    relative_paths = []

  return ( os.path.join( absolute_path_dir, relative_path )
           for relative_path in relative_paths )


def _GenerateCandidatesForPaths( absolute_paths ):
  extra_info = defaultdict( int )
  basenames = []
  for absolute_path in absolute_paths:
    basename = os.path.basename( absolute_path )
    if extra_info[ basename ] == 0:
      basenames.append( basename )
    is_dir = os.path.isdir( absolute_path )
    extra_info[ basename ] |= ( 2 if is_dir else 1 )

  completion_dicts = []
  # Keep original ordering
  for basename in basenames:
    completion_dicts.append(
<<<<<<< HEAD
      responses.BuildCompletionData( insertion_text = basename,
                                     kind = EXTRA_INFO_MAP[ extra_info[ basename ] ] ) )
=======
      responses.BuildCompletionData(
        basename,
        EXTRA_INFO_MAP[ extra_info[ basename ] ] ) )
>>>>>>> e3849ad7

  return completion_dicts<|MERGE_RESOLUTION|>--- conflicted
+++ resolved
@@ -216,13 +216,8 @@
   # Keep original ordering
   for basename in basenames:
     completion_dicts.append(
-<<<<<<< HEAD
-      responses.BuildCompletionData( insertion_text = basename,
-                                     kind = EXTRA_INFO_MAP[ extra_info[ basename ] ] ) )
-=======
       responses.BuildCompletionData(
-        basename,
-        EXTRA_INFO_MAP[ extra_info[ basename ] ] ) )
->>>>>>> e3849ad7
+        insertion_text = basename,
+        kind = EXTRA_INFO_MAP[ extra_info[ basename ] ] ) )
 
   return completion_dicts