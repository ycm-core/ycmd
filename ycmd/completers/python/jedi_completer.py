# Copyright (C) 2011, 2012 Stephen Sugden <me@stephensugden.com>
#                          Google Inc.
#                          Stanislav Golovanov <stgolovanov@gmail.com>
#
# This file is part of ycmd.
#
# ycmd is free software: you can redistribute it and/or modify
# it under the terms of the GNU General Public License as published by
# the Free Software Foundation, either version 3 of the License, or
# (at your option) any later version.
#
# ycmd is distributed in the hope that it will be useful,
# but WITHOUT ANY WARRANTY; without even the implied warranty of
# MERCHANTABILITY or FITNESS FOR A PARTICULAR PURPOSE.  See the
# GNU General Public License for more details.
#
# You should have received a copy of the GNU General Public License
# along with ycmd.  If not, see <http://www.gnu.org/licenses/>.

from __future__ import unicode_literals
from __future__ import print_function
from __future__ import division
from __future__ import absolute_import
from builtins import *  # noqa
from future import standard_library
from future.utils import native
standard_library.install_aliases()

from ycmd.utils import ToBytes, ProcessIsRunning
from ycmd.completers.completer import Completer
from ycmd import responses, utils, hmac_utils
from tempfile import NamedTemporaryFile

from base64 import b64encode
import json
import logging
import urllib.parse
import requests
import threading
import sys
import os
import base64


HMAC_SECRET_LENGTH = 16
JEDIHTTP_HMAC_HEADER = 'x-jedihttp-hmac'
BINARY_NOT_FOUND_MESSAGE = ( 'The specified python interpreter {0} ' +
                             'was not found. Did you specify it correctly?' )
LOG_FILENAME_FORMAT = os.path.join( utils.PathToCreatedTempDir(),
                                    u'jedihttp_{port}_{std}.log' )
PATH_TO_JEDIHTTP = os.path.join( os.path.abspath( os.path.dirname( __file__ ) ),
                                 '..', '..', '..',
                                 'third_party', 'JediHTTP', 'jedihttp.py' )


class JediCompleter( Completer ):
  """
  A Completer that uses the Jedi engine HTTP wrapper JediHTTP.
  https://jedi.readthedocs.org/en/latest/
  https://github.com/vheon/JediHTTP
  """

  def __init__( self, user_options ):
    super( JediCompleter, self ).__init__( user_options )
    self._server_lock = threading.RLock()
    self._jedihttp_port = None
    self._jedihttp_phandle = None
    self._logger = logging.getLogger( __name__ )
    self._logfile_stdout = None
    self._logfile_stderr = None
    self._keep_logfiles = user_options[ 'server_keep_logfiles' ]
    self._hmac_secret = ''
    self._python_binary_path = sys.executable

    self._UpdatePythonBinary( user_options.get( 'python_binary_path' ) )
    self._StartServer()


  def _UpdatePythonBinary( self, binary ):
    if binary:
      if not self._CheckBinaryExists( binary ):
        msg = BINARY_NOT_FOUND_MESSAGE.format( binary )
        self._logger.error( msg )
        raise RuntimeError( msg )
      self._python_binary_path = binary


  def _CheckBinaryExists( self, binary ):
    """This method is here to help testing"""
    return os.path.isfile( binary )


  def SupportedFiletypes( self ):
    """ Just python """
    return [ 'python' ]


  def Shutdown( self ):
    if self.ServerIsRunning():
      self._StopServer()


  def ServerIsReady( self ):
    """
    Check if JediHTTP is alive AND ready to serve requests.
    """
    if not self.ServerIsRunning():
      self._logger.debug( 'JediHTTP not running.' )
      return False
    try:
      return bool( self._GetResponse( '/ready' ) )
    except requests.exceptions.ConnectionError as e:
      self._logger.exception( e )
      return False


  def ServerIsRunning( self ):
    """
    Check if JediHTTP is alive. That doesn't necessarily mean it's ready to
    serve requests; that's checked by ServerIsReady.
    """
    with self._server_lock:
      return ( bool( self._jedihttp_port ) and
               ProcessIsRunning( self._jedihttp_phandle ) )


  def RestartServer( self, binary = None ):
    """ Restart the JediHTTP Server. """
    with self._server_lock:
      if binary:
        self._UpdatePythonBinary( binary )
      self._StopServer()
      self._StartServer()


  def _StopServer( self ):
    with self._server_lock:
      self._logger.info( 'Stopping JediHTTP' )
      if self._jedihttp_phandle:
        self._jedihttp_phandle.terminate()
        self._jedihttp_phandle = None
        self._jedihttp_port = None

      if not self._keep_logfiles:
        utils.RemoveIfExists( self._logfile_stdout )
        utils.RemoveIfExists( self._logfile_stderr )


  def _StartServer( self ):
    with self._server_lock:
      self._logger.info( 'Starting JediHTTP server' )
      self._jedihttp_port = utils.GetUnusedLocalhostPort()
      self._jedihttp_host = ToBytes( 'http://127.0.0.1:{0}'.format(
        self._jedihttp_port ) )
      self._logger.info( 'using port {0}'.format( self._jedihttp_port ) )
      self._hmac_secret = self._GenerateHmacSecret()

      # JediHTTP will delete the secret_file after it's done reading it
      with NamedTemporaryFile( delete = False, mode = 'w+' ) as hmac_file:
        json.dump( { 'hmac_secret': str( self._hmac_secret, 'utf8' ) },
                   hmac_file )
        command = [ self._python_binary_path,
                    PATH_TO_JEDIHTTP,
                    '--port', str( self._jedihttp_port ),
                    '--hmac-file-secret', hmac_file.name ]

      self._logfile_stdout = LOG_FILENAME_FORMAT.format(
          port = self._jedihttp_port, std = 'stdout' )
      self._logfile_stderr = LOG_FILENAME_FORMAT.format(
          port = self._jedihttp_port, std = 'stderr' )

      with open( self._logfile_stderr, 'w' ) as logerr:
        with open( self._logfile_stdout, 'w' ) as logout:
          self._jedihttp_phandle = utils.SafePopen( command,
                                                    stdout = logout,
                                                    stderr = logerr )


  def _GenerateHmacSecret( self ):
    # TODO: We shouldn't have to base64 encode the secret here, only before we
    # pass it to JediHTTP. We should be able to use the raw bytes as the HMAC
    # key, but can't until the following issue is resolved:
    #   https://github.com/vheon/JediHTTP/issues/11
    return base64.b64encode( os.urandom( HMAC_SECRET_LENGTH ) )


  def _GetResponse( self, handler, request_data = {} ):
    """POST JSON data to JediHTTP server and return JSON response."""
    handler = ToBytes( handler )
    url = urllib.parse.urljoin( self._jedihttp_host, handler )
    parameters = self._TranslateRequestForJediHTTP( request_data )
    body = ToBytes( json.dumps( parameters ) ) if parameters else bytes()
    extra_headers = self._ExtraHeaders( handler, body )

    self._logger.debug( 'Making JediHTTP request: %s %s %s %s', 'POST', url,
                        extra_headers, body )

    response = requests.request( native( bytes( b'POST' ) ),
                                 native( url ),
                                 data = body,
                                 headers = extra_headers )

    response.raise_for_status()
    return response.json()


  def _ExtraHeaders( self, handler, body ):
    hmac = hmac_utils.CreateRequestHmac( bytes( b'POST' ),
                                         handler,
                                         body,
                                         self._hmac_secret )

    extra_headers = { 'content-type': 'application/json' }
    extra_headers[ JEDIHTTP_HMAC_HEADER ] = b64encode( hmac )
    return extra_headers


  def _TranslateRequestForJediHTTP( self, request_data ):
    if not request_data:
      return {}

    path = request_data[ 'filepath' ]
    source = request_data[ 'file_data' ][ path ][ 'contents' ]
    line = request_data[ 'line_num' ]
    # JediHTTP as Jedi itself expects columns to start at 0, not 1
    col = request_data[ 'column_num' ] - 1

    return {
      'source': source,
      'line': line,
      'col': col,
      'source_path': path
    }


  def _GetExtraData( self, completion ):
      location = {}
      if completion[ 'module_path' ]:
        location[ 'filepath' ] = completion[ 'module_path' ]
      if completion[ 'line' ]:
        location[ 'line_num' ] = completion[ 'line' ]
      if completion[ 'column' ]:
        location[ 'column_num' ] = completion[ 'column' ] + 1

      if location:
        extra_data = {}
        extra_data[ 'location' ] = location
        return extra_data
      else:
        return None


  def ComputeCandidatesInner( self, request_data ):
    return [ responses.BuildCompletionData(
<<<<<<< HEAD
                insertion_text = ToUtf8IfNeeded( completion[ 'name' ] ),
                result_type = ToUtf8IfNeeded( completion[ 'description' ] ),
                doc_string = ToUtf8IfNeeded( completion[ 'docstring' ] ),
=======
                completion[ 'name' ],
                completion[ 'description' ],
                completion[ 'docstring' ],
>>>>>>> 7a105f59
                extra_data = self._GetExtraData( completion ) )
             for completion in self._JediCompletions( request_data ) ]


  def _JediCompletions( self, request_data ):
    return self._GetResponse( '/completions',
                              request_data )[ 'completions' ]


  def DefinedSubcommands( self ):
    # We don't want expose this sub-command because is not really needed for
    # the user but is useful in tests for tearing down the server
    subcommands = super( JediCompleter, self ).DefinedSubcommands()
    subcommands.remove( 'StopServer' )
    return subcommands


  def GetSubcommandsMap( self ):
    return {
      'GoToDefinition' : ( lambda self, request_data, args:
                           self._GoToDefinition( request_data ) ),
      'GoToDeclaration': ( lambda self, request_data, args:
                           self._GoToDeclaration( request_data ) ),
      'GoTo'           : ( lambda self, request_data, args:
                           self._GoTo( request_data ) ),
      'GetDoc'         : ( lambda self, request_data, args:
                           self._GetDoc( request_data ) ),
      'GoToReferences' : ( lambda self, request_data, args:
                           self._GoToReferences( request_data ) ),
      'StopServer'     : ( lambda self, request_data, args:
                           self.Shutdown() ),
      'RestartServer'  : ( lambda self, request_data, args:
                           self.RestartServer( *args ) )
    }


  def _GoToDefinition( self, request_data ):
    definitions = self._GetDefinitionsList( '/gotodefinition',
                                            request_data )
    if not definitions:
      raise RuntimeError( 'Can\'t jump to definition.' )
    return self._BuildGoToResponse( definitions )


  def _GoToDeclaration( self, request_data ):
    definitions = self._GetDefinitionsList( '/gotoassignment',
                                            request_data )
    if not definitions:
      raise RuntimeError( 'Can\'t jump to declaration.' )
    return self._BuildGoToResponse( definitions )


  def _GoTo( self, request_data ):
    try:
      return self._GoToDefinition( request_data )
    except Exception as e:
      self._logger.exception( e )
      pass

    try:
      return self._GoToDeclaration( request_data )
    except Exception as e:
      self._logger.exception( e )
      raise RuntimeError( 'Can\'t jump to definition or declaration.' )


  def _GetDoc( self, request_data ):
    try:
      definitions = self._GetDefinitionsList( '/gotodefinition',
                                              request_data )
      return self._BuildDetailedInfoResponse( definitions )
    except Exception as e:
      self._logger.exception( e )
      raise RuntimeError( 'Can\'t find a definition.' )


  def _GoToReferences( self, request_data ):
    definitions = self._GetDefinitionsList( '/usages', request_data )
    if not definitions:
      raise RuntimeError( 'Can\'t find references.' )
    return self._BuildGoToResponse( definitions )


  def _GetDefinitionsList( self, handler, request_data ):
    try:
      response = self._GetResponse( handler, request_data )
      return response[ 'definitions' ]
    except Exception as e:
      self._logger.exception( e )
      raise RuntimeError( 'Cannot follow nothing. '
                          'Put your cursor on a valid name.' )


  def _BuildGoToResponse( self, definition_list ):
    if len( definition_list ) == 1:
      definition = definition_list[ 0 ]
      if definition[ 'in_builtin_module' ]:
        if definition[ 'is_keyword' ]:
          raise RuntimeError( 'Cannot get the definition of Python keywords.' )
        else:
          raise RuntimeError( 'Builtin modules cannot be displayed.' )
      else:
        return responses.BuildGoToResponse( definition[ 'module_path' ],
                                            definition[ 'line' ],
                                            definition[ 'column' ] + 1 )
    else:
      # multiple definitions
      defs = []
      for definition in definition_list:
        if definition[ 'in_builtin_module' ]:
          defs.append( responses.BuildDescriptionOnlyGoToResponse(
                       'Builtin ' + definition[ 'description' ] ) )
        else:
          defs.append(
            responses.BuildGoToResponse( definition[ 'module_path' ],
                                         definition[ 'line' ],
                                         definition[ 'column' ] + 1,
                                         definition[ 'description' ] ) )
      return defs


  def _BuildDetailedInfoResponse( self, definition_list ):
    docs = [ definition[ 'docstring' ] for definition in definition_list ]
    return responses.BuildDetailedInfoResponse( '\n---\n'.join( docs ) )


  def DebugInfo( self, request_data ):
     with self._server_lock:
       if self.ServerIsRunning():
         return ( 'JediHTTP running at 127.0.0.1:{0}\n'
                  '  python binary: {1}\n'
                  '  stdout log: {2}\n'
                  '  stderr log: {3}' ).format( self._jedihttp_port,
                                                self._python_binary_path,
                                                self._logfile_stdout,
                                                self._logfile_stderr )

       if self._logfile_stdout and self._logfile_stderr:
         return ( 'JediHTTP is no longer running\n'
                  '  stdout log: {1}\n'
                  '  stderr log: {2}' ).format( self._logfile_stdout,
                                                self._logfile_stderr )

       return 'JediHTTP is not running'<|MERGE_RESOLUTION|>--- conflicted
+++ resolved
@@ -252,15 +252,9 @@
 
   def ComputeCandidatesInner( self, request_data ):
     return [ responses.BuildCompletionData(
-<<<<<<< HEAD
-                insertion_text = ToUtf8IfNeeded( completion[ 'name' ] ),
-                result_type = ToUtf8IfNeeded( completion[ 'description' ] ),
-                doc_string = ToUtf8IfNeeded( completion[ 'docstring' ] ),
-=======
-                completion[ 'name' ],
-                completion[ 'description' ],
-                completion[ 'docstring' ],
->>>>>>> 7a105f59
+                insertion_text = completion[ 'name' ],
+                result_type = completion[ 'description' ],
+                doc_string = completion[ 'docstring' ],
                 extra_data = self._GetExtraData( completion ) )
              for completion in self._JediCompletions( request_data ) ]
 
