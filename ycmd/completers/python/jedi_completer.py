--- conflicted
+++ resolved
@@ -75,18 +75,11 @@
 
   def ComputeCandidatesInner( self, request_data ):
     script = self._GetJediScript( request_data )
-<<<<<<< HEAD
     return [ responses.BuildSimpleCompletionData(
                completion_string = ToUtf8IfNeeded( completion.name ),
                display_string = ToUtf8IfNeeded( completion.description ),
-               doc_string = ToUtf8IfNeeded( completion.docstring() ) )
-=======
-    return [ responses.BuildCompletionData(
-                ToUtf8IfNeeded( completion.name ),
-                ToUtf8IfNeeded( completion.description ),
-                ToUtf8IfNeeded( completion.docstring() ),
-                extra_data = self._GetExtraData( completion ) )
->>>>>>> 44a70bc5
+               doc_string = ToUtf8IfNeeded( completion.docstring() ),
+               extra_data = self._GetExtraData( completion ) )
              for completion in script.completions() ]
 
   def DefinedSubcommands( self ):
