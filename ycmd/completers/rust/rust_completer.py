# Copyright (C) 2015-2019 ycmd contributors
#
# This file is part of ycmd.
#
# ycmd is free software: you can redistribute it and/or modify
# it under the terms of the GNU General Public License as published by
# the Free Software Foundation, either version 3 of the License, or
# (at your option) any later version.
#
# ycmd is distributed in the hope that it will be useful,
# but WITHOUT ANY WARRANTY; without even the implied warranty of
# MERCHANTABILITY or FITNESS FOR A PARTICULAR PURPOSE.  See the
# GNU General Public License for more details.
#
# You should have received a copy of the GNU General Public License
# along with ycmd.  If not, see <http://www.gnu.org/licenses/>.

from __future__ import unicode_literals
from __future__ import print_function
from __future__ import division
from __future__ import absolute_import
# Not installing aliases from python-future; it's unreliable and slow.
from builtins import *  # noqa

import logging
import os
from future.utils import itervalues
from subprocess import PIPE

from ycmd import responses, utils
<<<<<<< HEAD
from ycmd.completers.language_server import simple_language_server_completer
from ycmd.utils import LOGGER, re, GetExecutable
=======
from ycmd.completers.language_server import ( simple_language_server_completer,
                                              language_server_completer )
from ycmd.utils import LOGGER, re

>>>>>>> dff87a43

LOGFILE_FORMAT = 'rls_'
RLS_BIN_DIR = os.path.abspath(
  os.path.join( os.path.dirname( __file__ ), '..', '..', '..', 'third_party',
                'rls', 'bin' ) )
RUSTC_EXECUTABLE = utils.FindExecutable( os.path.join( RLS_BIN_DIR, 'rustc' ) )
RLS_EXECUTABLE = utils.FindExecutable( os.path.join( RLS_BIN_DIR, 'rls' ) )
RLS_VERSION_REGEX = re.compile( r'^rls (?P<version>.*)$' )


def _GetCommandOutput( command ):
  return utils.ToUnicode(
    utils.SafePopen( command,
                     stdin_windows = PIPE,
                     stdout = PIPE,
                     stderr = PIPE ).communicate()[ 0 ].rstrip() )


def _GetRlsVersion():
  rls_version = _GetCommandOutput( [ RLS_EXECUTABLE, '--version' ] )
  match = RLS_VERSION_REGEX.match( rls_version )
  if not match:
    LOGGER.error( 'Cannot parse Rust Language Server version: %s', rls_version )
    return None
  return match.group( 'version' )


def ShouldEnableRustCompleter( user_options ):
  if GetExecutable( user_options[ 'rls_binary_path' ] ):
    if GetExecutable( user_options[ 'rustc_binary_path' ] ):
      return True
    else:
      LOGGER.error( 'rustc_binary_path not specified, rls_binary_path ignored' )
  if not RLS_EXECUTABLE:
    LOGGER.error( 'Not using Rust completer: no RLS executable found at %s',
                  RLS_EXECUTABLE )
    return False
  LOGGER.info( 'Using Rust completer' )
  return True


def _ApplySuggestionsToFixIt( request_data, command ):
  LOGGER.debug( 'command = %s', command )
  args = command[ 'arguments' ]
  text_edits = [ { 'range': args[ 0 ][ 'range' ], 'newText': args[ 1 ] } ]
  uri = args[ 0 ][ 'uri' ]
  return responses.FixIt(
    responses.Location( request_data[ 'line_num' ],
                        request_data[ 'column_num' ],
                        request_data[ 'filepath' ] ),
    language_server_completer.TextEditToChunks( request_data,
                                                uri,
                                                text_edits ),
    args[ 1 ] )


class RustCompleter( simple_language_server_completer.SimpleLSPCompleter ):

  def __init__( self, user_options ):
    rls_binary_path = GetExecutable( user_options[ 'rls_binary_path' ] )
    if rls_binary_path:
      self._rls_binary_path = rls_binary_path
      self._rustc_binary_path = user_options[ 'rustc_binary_path' ]
    else:
      self._rls_binary_path = RLS_EXECUTABLE
      self._rustc_binary_path = RUSTC_EXECUTABLE
    super( RustCompleter, self ).__init__( user_options )


  def _Reset( self ):
    with self._server_state_mutex:
      super( RustCompleter, self )._Reset()
      self._server_progress = {}


  def GetServerName( self ):
    return 'Rust Language Server'


  def GetCommandLine( self ):
    return self._rls_binary_path


  def GetServerEnvironment( self ):
    env = os.environ.copy()
    utils.SetEnviron( env, 'RUSTC', self._rustc_binary_path )
    if LOGGER.isEnabledFor( logging.DEBUG ):
      utils.SetEnviron( env, 'RUST_LOG', 'rls=trace' )
      utils.SetEnviron( env, 'RUST_BACKTRACE', '1' )
    return env


  def GetProjectRootFiles( self ):
    # Without LSP workspaces support, RLS relies on the rootUri to detect a
    # project.
    # TODO: add support for LSP workspaces to allow users to change project
    # without having to restart RLS.
    return [ 'Cargo.toml' ]



  def ServerIsReady( self ):
    # Assume RLS is ready once building and indexing are done.
    # See
    # https://github.com/rust-lang/rls/blob/master/contributing.md#rls-to-lsp-client
    # for detail on the progress steps.
    return ( super( RustCompleter, self ).ServerIsReady() and
             self._server_progress and
             set( itervalues( self._server_progress ) ) == { 'building done',
                                                             'indexing done' } )


  def SupportedFiletypes( self ):
    return [ 'rust' ]


  def GetTriggerCharacters( self, server_trigger_characters ):
    # The trigger characters supplied by RLS ('.' and ':') are worse than ycmd's
    # own semantic triggers ('.' and '::') so we ignore them.
    return []


  def GetCustomSubcommands( self ):
    return {
      'GetDoc': (
        lambda self, request_data, args: self.GetDoc( request_data )
      ),
      'GetType': (
        lambda self, request_data, args: self.GetType( request_data )
      ),
      'FixIt': (
        lambda self, request_data, args: self.GetCodeActions( request_data,
                                                              args )
      ),
      'RestartServer': (
        lambda self, request_data, args: self._RestartServer( request_data )
      )
    }


  def CommonDebugItems( self ):
    project_state = ', '.join(
      set( itervalues( self._server_progress ) ) ).capitalize()
    return super( RustCompleter, self ).CommonDebugItems() + [
      responses.DebugInfoItem( 'Project State', project_state ),
      responses.DebugInfoItem( 'Version', _GetRlsVersion() )
    ]


  def _ShouldResolveCompletionItems( self ):
    # RLS tells us that it can resolve a completion but there is no point since
    # no additional information is returned.
    return False


  def HandleNotificationInPollThread( self, notification ):
    # TODO: the building status is currently displayed in the debug info. We
    # should notify the client about it through a special status/progress
    # message.
    if notification[ 'method' ] == 'window/progress':
      params = notification[ 'params' ]
      progress_id = params[ 'id' ]
      message = params[ 'title' ].lower()
      if not params[ 'done' ]:
        if params[ 'message' ]:
          message += ' ' + params[ 'message' ]
        if params[ 'percentage' ]:
          message += ' ' + params[ 'percentage' ]
      else:
        message += ' done'

      with self._server_info_mutex:
        self._server_progress[ progress_id ] = message

    super( RustCompleter, self ).HandleNotificationInPollThread( notification )


  def GetType( self, request_data ):
    hover_response = self.GetHoverResponse( request_data )

    for item in hover_response:
      if isinstance( item, dict ) and 'value' in item:
        return responses.BuildDisplayMessageResponse( item[ 'value' ] )

    raise RuntimeError( 'Unknown type.' )


  def GetDoc( self, request_data ):
    hover_response = self.GetHoverResponse( request_data )

    # RLS returns a list that may contain the following elements:
    # - a documentation string;
    # - a documentation url;
    # - [{language:rust, value:<type info>}].

    documentation = '\n'.join(
      [ item.strip() for item in hover_response if isinstance( item, str ) ] )

    if not documentation:
      raise RuntimeError( 'No documentation available for current context.' )

    return responses.BuildDetailedInfoResponse( documentation )


  def HandleServerCommand( self, request_data, command ):
    # NOTE: This assumes there's only a single FixItChunk to be applied,
    # because I could not get RLS to return more.
    if command[ 'command' ].startswith( 'rls.deglobImports' ):
      arg = command[ 'arguments' ][ 0 ]
      command[ 'arguments' ] = [ arg[ 'location' ], arg[ 'new_text' ] ]
      return _ApplySuggestionsToFixIt( request_data, command )
    if command[ 'command' ].startswith( 'rls.applySuggestion' ):
      return _ApplySuggestionsToFixIt( request_data, command )<|MERGE_RESOLUTION|>--- conflicted
+++ resolved
@@ -28,15 +28,10 @@
 from subprocess import PIPE
 
 from ycmd import responses, utils
-<<<<<<< HEAD
-from ycmd.completers.language_server import simple_language_server_completer
-from ycmd.utils import LOGGER, re, GetExecutable
-=======
 from ycmd.completers.language_server import ( simple_language_server_completer,
                                               language_server_completer )
-from ycmd.utils import LOGGER, re
-
->>>>>>> dff87a43
+from ycmd.utils import LOGGER, re, GetExecutable
+
 
 LOGFILE_FORMAT = 'rls_'
 RLS_BIN_DIR = os.path.abspath(
