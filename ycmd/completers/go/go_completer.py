# Copyright (C) 2015-2018 ycmd contributors
#
# This file is part of ycmd.
#
# ycmd is free software: you can redistribute it and/or modify
# it under the terms of the GNU General Public License as published by
# the Free Software Foundation, either version 3 of the License, or
# (at your option) any later version.
#
# ycmd is distributed in the hope that it will be useful,
# but WITHOUT ANY WARRANTY; without even the implied warranty of
# MERCHANTABILITY or FITNESS FOR A PARTICULAR PURPOSE.  See the
# GNU General Public License for more details.
#
# You should have received a copy of the GNU General Public License
# along with ycmd.  If not, see <http://www.gnu.org/licenses/>.

from __future__ import unicode_literals
from __future__ import print_function
from __future__ import division
from __future__ import absolute_import
# Not installing aliases from python-future; it's unreliable and slow.
from builtins import *  # noqa

import json
import logging
import os
import subprocess
import threading

from ycmd import responses
from ycmd import utils
from ycmd.utils import LOGGER, ToBytes, ToUnicode, ExecutableName
from ycmd.completers.completer import Completer

SHELL_ERROR_MESSAGE = ( 'Command {command} failed with code {code} and error '
                        '"{error}".' )
COMPUTE_OFFSET_ERROR_MESSAGE = ( 'Go completer could not compute byte offset '
                                 'corresponding to line {line} and column '
                                 '{column}.' )

GOCODE_PARSE_ERROR_MESSAGE = 'Gocode returned invalid JSON response.'
GOCODE_NO_COMPLETIONS_MESSAGE = 'No completions found.'
GOCODE_PANIC_MESSAGE = ( 'Gocode panicked trying to find completions, '
                         'you likely have a syntax error.' )

GO_DIR = os.path.abspath(
  os.path.join( os.path.dirname( __file__ ), '..', '..', '..', 'third_party',
                'go', 'src', 'github.com' ) )
GO_BINARIES = dict( {
  'gocode': os.path.join( GO_DIR, 'mdempsky', 'gocode',
                          ExecutableName( 'gocode' ) ),
  'godef': os.path.join( GO_DIR, 'rogpeppe', 'godef',
                         ExecutableName( 'godef' ) )
} )

LOGFILE_FORMAT = 'gocode_{port}_{std}_'


def FindBinary( binary, user_options ):
  """Find the path to the Gocode/Godef binary.

  If 'gocode_binary_path' or 'godef_binary_path'
  in the options is blank, use the version installed
  with YCM, if it exists.

  If the 'gocode_binary_path' or 'godef_binary_path' is
  specified, use it as an absolute path.

  If the resolved binary exists, return the path,
  otherwise return None."""

  def _FindPath():
    key = '{0}_binary_path'.format( binary )
    if user_options.get( key ):
      return user_options[ key ]
    return GO_BINARIES.get( binary )

  binary_path = _FindPath()
  if os.path.isfile( binary_path ):
    return binary_path
  return None


def ShouldEnableGoCompleter( user_options ):
  def _HasBinary( binary ):
    binary_path = FindBinary( binary, user_options )
    if not binary_path:
      LOGGER.error( '%s binary not found', binary_path )
    return binary_path

  return all( _HasBinary( binary ) for binary in [ 'gocode', 'godef' ] )


class GoCompleter( Completer ):
  """Completer for Go using the Gocode daemon for completions:
  https://github.com/nsf/gocode
  and the Godef binary for jumping to definitions:
  https://github.com/Manishearth/godef"""

  def __init__( self, user_options ):
    super( GoCompleter, self ).__init__( user_options )
    self._gocode_binary_path = FindBinary( 'gocode', user_options )
    self._gocode_lock = threading.RLock()
    self._gocode_handle = None
    self._gocode_port = None
    self._gocode_host = None
    self._gocode_stderr = None
    self._gocode_stdout = None

    self._godef_binary_path = FindBinary( 'godef', user_options )

    self._keep_logfiles = user_options[ 'server_keep_logfiles' ]

    self._StartServer()


  def SupportedFiletypes( self ):
    return [ 'go' ]


  def ComputeCandidatesInner( self, request_data ):
    filename = request_data[ 'filepath' ]
    LOGGER.info( 'Gocode completion request %s', filename )

    contents = utils.ToBytes(
        request_data[ 'file_data' ][ filename ][ 'contents' ] )

    # NOTE: Offsets sent to gocode are byte offsets, so using start_column
    # with contents (a bytes instance) above is correct.
    offset = _ComputeOffset( contents,
                             request_data[ 'line_num' ],
                             request_data[ 'start_column' ] )

    stdoutdata = self._ExecuteCommand( [ self._gocode_binary_path,
                                         '-sock', 'tcp',
                                         '-addr', self._gocode_host,
                                         '-f=json', 'autocomplete',
                                         filename, str( offset ) ],
                                       contents = contents )

    try:
      resultdata = json.loads( ToUnicode( stdoutdata ) )
    except ValueError:
      LOGGER.error( GOCODE_PARSE_ERROR_MESSAGE )
      raise RuntimeError( GOCODE_PARSE_ERROR_MESSAGE )

    if not isinstance( resultdata, list ) or len( resultdata ) != 2:
      LOGGER.error( GOCODE_NO_COMPLETIONS_MESSAGE )
      raise RuntimeError( GOCODE_NO_COMPLETIONS_MESSAGE )
    for result in resultdata[ 1 ]:
      if result.get( 'class' ) == 'PANIC':
        raise RuntimeError( GOCODE_PANIC_MESSAGE )

    return [ responses.BuildCompletionData(
      insertion_text = x[ 'name' ],
      extra_data = x ) for x in resultdata[ 1 ] ]


  def GetSubcommandsMap( self ):
    return {
      'StopServer'     : ( lambda self, request_data, args:
                           self._StopServer() ),
      'RestartServer'  : ( lambda self, request_data, args:
                           self._RestartServer() ),
      'GoTo'           : ( lambda self, request_data, args:
                           self._GoToDefinition( request_data ) ),
      'GoToDefinition' : ( lambda self, request_data, args:
                           self._GoToDefinition( request_data ) ),
      'GoToDeclaration': ( lambda self, request_data, args:
                           self._GoToDefinition( request_data ) ),
    }


  def _ExecuteCommand( self, command, contents = None ):
    """Run a command in a subprocess and communicate with it using the contents
    argument. Return the standard output.

    It is used to send a command to the Gocode daemon or execute the Godef
    binary."""
    phandle = utils.SafePopen( command,
                               stdin = subprocess.PIPE,
                               stdout = subprocess.PIPE,
                               stderr = subprocess.PIPE )

    stdoutdata, stderrdata = phandle.communicate( contents )

    if phandle.returncode:
      message = SHELL_ERROR_MESSAGE.format(
          command = ' '.join( command ),
          code = phandle.returncode,
          error = ToUnicode( stderrdata.strip() ) )
      LOGGER.error( message )
      raise RuntimeError( message )

    return stdoutdata


  def _StartServer( self ):
    """Start the Gocode server."""
    with self._gocode_lock:
      LOGGER.info( 'Starting Gocode server' )

      self._gocode_port = utils.GetUnusedLocalhostPort()
      self._gocode_host = '127.0.0.1:{0}'.format( self._gocode_port )

      command = [ self._gocode_binary_path,
                  '-s',
                  '-sock', 'tcp',
                  '-addr', self._gocode_host ]

      if LOGGER.isEnabledFor( logging.DEBUG ):
        command.append( '-debug' )

      self._gocode_stdout = utils.CreateLogfile(
          LOGFILE_FORMAT.format( port = self._gocode_port, std = 'stdout' ) )
      self._gocode_stderr = utils.CreateLogfile(
          LOGFILE_FORMAT.format( port = self._gocode_port, std = 'stderr' ) )

      with utils.OpenForStdHandle( self._gocode_stdout ) as stdout:
        with utils.OpenForStdHandle( self._gocode_stderr ) as stderr:
          self._gocode_handle = utils.SafePopen( command,
                                                 stdout = stdout,
                                                 stderr = stderr )


  def _StopServer( self ):
    """Stop the Gocode server."""
    with self._gocode_lock:
      if self._ServerIsRunning():
        LOGGER.info( 'Stopping Gocode server with PID %s',
                     self._gocode_handle.pid )
        try:
          self._ExecuteCommand( [ self._gocode_binary_path,
                                  '-sock', 'tcp',
                                  '-addr', self._gocode_host,
                                  'close' ] )
          utils.WaitUntilProcessIsTerminated( self._gocode_handle, timeout = 5 )
          LOGGER.info( 'Gocode server stopped' )
        except Exception:
          LOGGER.exception( 'Error while stopping Gocode server' )

      self._CleanUp()


  def _CleanUp( self ):
    self._gocode_handle = None
    self._gocode_port = None
    self._gocode_host = None
    if not self._keep_logfiles:
      if self._gocode_stdout:
        utils.RemoveIfExists( self._gocode_stdout )
        self._gocode_stdout = None
      if self._gocode_stderr:
        utils.RemoveIfExists( self._gocode_stderr )
        self._gocode_stderr = None


  def _RestartServer( self ):
    """Restart the Gocode server."""
    with self._gocode_lock:
      self._StopServer()
      self._StartServer()


  def _GoToDefinition( self, request_data ):
    filename = request_data[ 'filepath' ]
    LOGGER.info( 'Godef GoTo request %s', filename )

    contents = utils.ToBytes(
      request_data[ 'file_data' ][ filename ][ 'contents' ] )
    offset = _ComputeOffset( contents,
                             request_data[ 'line_num' ],
                             request_data[ 'column_num' ] )
    try:
      stdout = self._ExecuteCommand( [ self._godef_binary_path,
                                       '-i',
                                       '-f={}'.format( filename ),
                                       '-json',
                                       '-o={}'.format( offset ) ],
                                     contents = contents )
    # We catch this exception type and not a more specific one because we
    # raise it in _ExecuteCommand when the command fails.
    except RuntimeError:
      LOGGER.exception( 'Failed to jump to definition' )
      raise RuntimeError( 'Can\'t find a definition.' )

    return self._ConstructGoToFromResponse( stdout )


  def _ConstructGoToFromResponse( self, response_str ):
    parsed = json.loads( ToUnicode( response_str ) )
    if 'filename' in parsed and 'column' in parsed:
      return responses.BuildGoToResponse( parsed[ 'filename' ],
                                          int( parsed[ 'line' ] ),
                                          int( parsed[ 'column' ] ) )
    raise RuntimeError( 'Can\'t jump to definition.' )


  def Shutdown( self ):
    self._StopServer()


  def _ServerIsRunning( self ):
    """Check if the Gocode server is running (process is up)."""
    return utils.ProcessIsRunning( self._gocode_handle )


  def ServerIsHealthy( self ):
    """Assume the Gocode server is healthy if it's running."""
    return self._ServerIsRunning()


  def DebugInfo( self, request_data ):
    with self._gocode_lock:
      gocode_server = responses.DebugInfoServer(
        name = 'Gocode',
        handle = self._gocode_handle,
        executable = self._gocode_binary_path,
        address = '127.0.0.1',
        port = self._gocode_port,
        logfiles = [ self._gocode_stdout, self._gocode_stderr ] )

      godef_item = responses.DebugInfoItem( key = 'Godef executable',
                                            value = self._godef_binary_path )

      return responses.BuildDebugInfoResponse( name = 'Go',
                                               servers = [ gocode_server ],
                                               items = [ godef_item ] )


  def DetailCandidates( self, request_data, candidates ):
    for candidate in candidates:
      if 'kind' in candidate:
        # This candidate is already detailed
        continue
      completion = candidate[ 'extra_data' ]
      candidate[ 'menu_text' ] = completion[ 'name' ]
      candidate[ 'extra_menu_info' ] = completion[ 'type' ]
      candidate[ 'kind' ] = completion[ 'class' ]
      candidate[ 'detailed_info' ] = ' '.join( [
        completion[ 'name' ],
        completion[ 'type' ],
        completion[ 'class' ] ] )
      candidate.pop( 'extra_data' )
    return candidates


def _ComputeOffset( contents, line, column ):
  """Compute the byte offset in the file given the line and column."""
  contents = ToBytes( contents )
  current_line = 1
  current_column = 1
  newline = bytes( b'\n' )[ 0 ]
  for i, byte in enumerate( contents ):
    if current_line == line and current_column == column:
      return i
    current_column += 1
    if byte == newline:
      current_line += 1
      current_column = 1
  message = COMPUTE_OFFSET_ERROR_MESSAGE.format( line = line,
                                                 column = column )
<<<<<<< HEAD
  _logger.error( message )
  raise RuntimeError( message )
=======
  LOGGER.error( message )
  raise RuntimeError( message )


def _ConvertCompletionData( completion_data ):
  return responses.BuildCompletionData(
    insertion_text = completion_data[ 'name' ],
    menu_text = completion_data[ 'name' ],
    extra_menu_info = completion_data[ 'type' ],
    kind = completion_data[ 'class' ],
    detailed_info = ' '.join( [
        completion_data[ 'name' ],
        completion_data[ 'type' ],
        completion_data[ 'class' ] ] ) )
>>>>>>> 75a2b068
<|MERGE_RESOLUTION|>--- conflicted
+++ resolved
@@ -361,22 +361,5 @@
       current_column = 1
   message = COMPUTE_OFFSET_ERROR_MESSAGE.format( line = line,
                                                  column = column )
-<<<<<<< HEAD
-  _logger.error( message )
-  raise RuntimeError( message )
-=======
   LOGGER.error( message )
-  raise RuntimeError( message )
-
-
-def _ConvertCompletionData( completion_data ):
-  return responses.BuildCompletionData(
-    insertion_text = completion_data[ 'name' ],
-    menu_text = completion_data[ 'name' ],
-    extra_menu_info = completion_data[ 'type' ],
-    kind = completion_data[ 'class' ],
-    detailed_info = ' '.join( [
-        completion_data[ 'name' ],
-        completion_data[ 'type' ],
-        completion_data[ 'class' ] ] ) )
->>>>>>> 75a2b068
+  raise RuntimeError( message )