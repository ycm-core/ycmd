--- conflicted
+++ resolved
@@ -60,22 +60,13 @@
     'expect': {
       'data': has_entries( {
         'completions': contains_inanyorder(
-<<<<<<< HEAD
           CompletionEntryMatcher( 'methodA', kind = 'method', extra_params = {
             'display_string': 'methodA (method) Foo.methodA(): void' } ),
           CompletionEntryMatcher( 'methodB', kind = 'method', extra_params = {
             'display_string': 'methodB (method) Foo.methodB(): void' } ),
           CompletionEntryMatcher( 'methodC', kind = 'method', extra_params = {
-            'display_string': 'methodC (method) Foo.methodC(): void' } ),
-=======
-          CompletionEntryMatcher( 'methodA', extra_params = {
-            'menu_text': 'methodA (method) Foo.methodA(): void' } ),
-          CompletionEntryMatcher( 'methodB', extra_params = {
-            'menu_text': 'methodB (method) Foo.methodB(): void' } ),
-          CompletionEntryMatcher( 'methodC', extra_params = {
-            'menu_text': ( 'methodC (method) Foo.methodC(a: '
-                           '{ foo: string; bar: number; }): void' ) } ),
->>>>>>> 14fbdaaa
+            'display_string': ( 'methodC (method) Foo.methodC(a: '
+                                '{ foo: string; bar: number; }): void' ) } ),
         )
       } )
     }
