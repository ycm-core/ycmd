--- conflicted
+++ resolved
@@ -168,86 +168,6 @@
                             CompletionEntryMatcher( 'StringBuilder' ) ) )
 
 
-<<<<<<< HEAD
-  def NonForcedReturnsNoResults_test( self ):
-    filepath = self._PathToTestFile( 'testy', 'ContinuousTest.cs' )
-    with self._WrapOmniSharpServer( filepath ):
-      contents = ReadFile( filepath )
-      event_data = self._BuildRequest( filepath = filepath,
-                                       filetype = 'cs',
-                                       contents = contents,
-                                       event_name = 'FileReadyToParse' )
-
-      self._app.post_json( '/event_notification', event_data )
-
-      completion_data = self._BuildRequest( filepath = filepath,
-                                            filetype = 'cs',
-                                            contents = contents,
-                                            line_num = 9,
-                                            column_num = 21,
-                                            force_semantic = False,
-                                            query = 'Date' )
-      results = self._app.post_json( '/completions', completion_data ).json
-
-      # There are no semantic completions. However, we fall back to identifier
-      # completer in this case.
-      assert_that( results, has_entries( {
-        'completions': has_item( has_entries( {
-          'insertion_text' : 'String',
-          'kind': '[ID]',
-        } ) ),
-        'errors': empty(),
-      } ) )
-
-
-  def ForcedDividesCache_test( self ):
-    filepath = self._PathToTestFile( 'testy', 'ContinuousTest.cs' )
-    with self._WrapOmniSharpServer( filepath ):
-      contents = ReadFile( filepath )
-      event_data = self._BuildRequest( filepath = filepath,
-                                       filetype = 'cs',
-                                       contents = contents,
-                                       event_name = 'FileReadyToParse' )
-
-      self._app.post_json( '/event_notification', event_data )
-
-      completion_data = self._BuildRequest( filepath = filepath,
-                                            filetype = 'cs',
-                                            contents = contents,
-                                            line_num = 9,
-                                            column_num = 21,
-                                            force_semantic = True,
-                                            query = 'Date' )
-      results = self._app.post_json( '/completions', completion_data ).json
-
-      assert_that( results[ 'completions' ], not( empty() ) )
-      assert_that( results[ 'errors' ], empty() )
-
-      completion_data = self._BuildRequest( filepath = filepath,
-                                            filetype = 'cs',
-                                            contents = contents,
-                                            line_num = 9,
-                                            column_num = 21,
-                                            force_semantic = False,
-                                            query = 'Date' )
-      results = self._app.post_json( '/completions', completion_data ).json
-
-      # There are no semantic completions. However, we fall back to identifier
-      # completer in this case.
-      assert_that( results, has_entries( {
-        'completions': has_item( has_entries( {
-          'insertion_text' : 'String',
-          'kind': '[ID]',
-        } ) ),
-        'errors': empty(),
-      } ) )
-
-
-  def ReloadSolution_Basic_test( self ):
-    filepath = self._PathToTestFile( 'testy', 'Program.cs' )
-    with self._WrapOmniSharpServer( filepath ):
-      result = self._app.post_json(
-=======
 @SharedYcmd
 def GetCompletions_NonForcedReturnsNoResults_test( app ):
   filepath = PathToTestFile( 'testy', 'ContinuousTest.cs' )
@@ -274,7 +194,7 @@
     assert_that( results, has_entries( {
       'completions': has_item( has_entries( {
         'insertion_text' : 'String',
-        'extra_menu_info': '[ID]',
+        'kind': '[ID]',
       } ) ),
       'errors': empty(),
     } ) )
@@ -318,7 +238,7 @@
     assert_that( results, has_entries( {
       'completions': has_item( has_entries( {
         'insertion_text' : 'String',
-        'extra_menu_info': '[ID]',
+        'kind': '[ID]',
       } ) ),
       'errors': empty(),
     } ) )
@@ -348,7 +268,6 @@
   for filepath in filepaths:
     with WrapOmniSharpServer( app, filepath ):
       result = app.post_json(
->>>>>>> e3849ad7
         '/run_completer_command',
         BuildRequest( completer_target = 'filetype_default',
                       command_arguments = [ 'ReloadSolution' ],
