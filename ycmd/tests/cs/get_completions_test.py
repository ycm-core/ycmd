--- conflicted
+++ resolved
@@ -164,30 +164,6 @@
   
       self._app.post_json( '/event_notification', event_data )
 
-<<<<<<< HEAD
-    self._app.post_json( '/event_notification', event_data )
-    self._WaitUntilOmniSharpServerReady( filepath )
-
-    completion_data = self._BuildRequest( filepath = filepath,
-                                          filetype = 'cs',
-                                          contents = contents,
-                                          line_num = 9,
-                                          column_num = 21,
-                                          force_semantic = False,
-                                          query = 'Date' )
-    results = self._app.post_json( '/completions', completion_data ).json
-
-    # There are no semantic completions. However, we fall back to identifier
-    # completer in this case.
-    assert_that( results, has_entries( {
-      'completions': has_item( has_entries( {
-        'insertion_text' : 'String',
-        'kind': '[ID]',
-      } ) ),
-      'errors': empty(),
-    } ) )
-    self._StopOmniSharpServer( filepath )
-=======
       completion_data = self._BuildRequest( filepath = filepath,
                                             filetype = 'cs',
                                             contents = contents,
@@ -202,11 +178,10 @@
       assert_that( results, has_entries( {
         'completions': has_item( has_entries( {
           'insertion_text' : 'String',
-          'extra_menu_info': '[ID]',
+          'kind': '[ID]',
         } ) ),
         'errors': empty(),
       } ) )
->>>>>>> d0932eb1
 
 
   def ForcedDividesCache_test( self ):
@@ -220,42 +195,6 @@
   
       self._app.post_json( '/event_notification', event_data )
 
-<<<<<<< HEAD
-    self._app.post_json( '/event_notification', event_data )
-    self._WaitUntilOmniSharpServerReady( filepath )
-
-    completion_data = self._BuildRequest( filepath = filepath,
-                                          filetype = 'cs',
-                                          contents = contents,
-                                          line_num = 9,
-                                          column_num = 21,
-                                          force_semantic = True,
-                                          query = 'Date' )
-    results = self._app.post_json( '/completions', completion_data ).json
-
-    assert_that( results[ 'completions' ], not( empty() ) )
-    assert_that( results[ 'errors' ], empty() )
-
-    completion_data = self._BuildRequest( filepath = filepath,
-                                          filetype = 'cs',
-                                          contents = contents,
-                                          line_num = 9,
-                                          column_num = 21,
-                                          force_semantic = False,
-                                          query = 'Date' )
-    results = self._app.post_json( '/completions', completion_data ).json
-
-    # There are no semantic completions. However, we fall back to identifier
-    # completer in this case.
-    assert_that( results, has_entries( {
-      'completions': has_item( has_entries( {
-        'insertion_text' : 'String',
-        'kind': '[ID]',
-      } ) ),
-      'errors': empty(),
-    } ) )
-    self._StopOmniSharpServer( filepath )
-=======
       completion_data = self._BuildRequest( filepath = filepath,
                                             filetype = 'cs',
                                             contents = contents,
@@ -282,11 +221,10 @@
       assert_that( results, has_entries( {
         'completions': has_item( has_entries( {
           'insertion_text' : 'String',
-          'extra_menu_info': '[ID]',
+          'kind': '[ID]',
         } ) ),
         'errors': empty(),
       } ) )
->>>>>>> d0932eb1
 
 
   def ReloadSolution_Basic_test( self ):
