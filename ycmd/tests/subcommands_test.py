#!/usr/bin/env python
#
# Copyright (C) 2013  Google Inc.
#
# This file is part of YouCompleteMe.
#
# YouCompleteMe is free software: you can redistribute it and/or modify
# it under the terms of the GNU General Public License as published by
# the Free Software Foundation, either version 3 of the License, or
# (at your option) any later version.
#
# YouCompleteMe is distributed in the hope that it will be useful,
# but WITHOUT ANY WARRANTY; without even the implied warranty of
# MERCHANTABILITY or FITNESS FOR A PARTICULAR PURPOSE.  See the
# GNU General Public License for more details.
#
# You should have received a copy of the GNU General Public License
# along with YouCompleteMe.  If not, see <http://www.gnu.org/licenses/>.

from ..server_utils import SetUpPythonPath
SetUpPythonPath()
from .test_utils import ( Setup,
                          BuildRequest,
                          PathToTestFile,
                          StopOmniSharpServer,
                          WaitUntilOmniSharpServerReady,
                          ChangeSpecificOptions )
from webtest import TestApp, AppError
from nose.tools import eq_, with_setup
from .. import handlers
import bottle
import re
import os.path
from pprint import pprint

from hamcrest import ( assert_that, contains, has_entries, equal_to, raises, calling )


bottle.debug( True )

@with_setup( Setup )
def RunCompleterCommand_GoTo_Jedi_ZeroBasedLineAndColumn_test():
  app = TestApp( handlers.app )
  contents = """
def foo():
  pass

foo()
"""

  goto_data = BuildRequest( completer_target = 'filetype_default',
                            command_arguments = ['GoToDefinition'],
                            line_num = 5,
                            contents = contents,
                            filetype = 'python',
                            filepath = '/foo.py' )

  eq_( {
         'filepath': '/foo.py',
         'line_num': 2,
         'column_num': 5
       },
       app.post_json( '/run_completer_command', goto_data ).json )


@with_setup( Setup )
def RunCompleterCommand_GoTo_Clang_ZeroBasedLineAndColumn_test():
  app = TestApp( handlers.app )
  contents = open(
        PathToTestFile( 'GoTo_Clang_ZeroBasedLineAndColumn_test.cc' ) ).read()

  goto_data = BuildRequest( completer_target = 'filetype_default',
                            command_arguments = ['GoToDefinition'],
                            compilation_flags = ['-x', 'c++'],
                            line_num = 10,
                            column_num = 3,
                            contents = contents,
                            filetype = 'cpp' )

  eq_( {
        'filepath': '/foo',
        'line_num': 2,
        'column_num': 8
      },
      app.post_json( '/run_completer_command', goto_data ).json )

def _RunCompleterCommand_GoTo_all_Clang(filename, command, test):
  contents = open( PathToTestFile( filename ) ).read()
  app = TestApp( handlers.app )
  common_request = {
    'completer_target'  : 'filetype_default',
    'command_arguments' : command,
    'compilation_flags' : ['-x',
                           'c++',
                           '-std=c++11'],
    'line_num'          : 10,
    'column_num'        : 3,
    'contents'          : contents,
    'filetype'          : 'cpp'
  }
  common_response = {
    'filepath'  : '/foo',
  }

  request = common_request
  request.update({
      'line_num'  : test['request'][0],
      'column_num': test['request'][1],
  })
  response = common_response
  response.update({
      'line_num'  : test['response'][0],
      'column_num': test['response'][1],
  })

  goto_data = BuildRequest( **request )

  eq_( response,
       app.post_json( '/run_completer_command', goto_data ).json )

@with_setup( Setup )
def RunCompleterCommand_GoTo_all_Clang_test():
  # GoToDeclaration
  tests = [
    # Local::x -> declaration of x
    { 'request': [24,25], 'response': [5 ,9 ] },
    # Local::in_line -> declaration of Local::inline
    { 'request': [25,29], 'response': [7 ,10] },
    # Local -> declaration of Local
    { 'request': [25,19], 'response': [3 ,11] },
    # Local::out_of_line -> declaration of Local::out_of_line
    { 'request': [26,30], 'response': [12,10] },
    # GoToDeclaration on definition of out_of_line moves to declaration
    { 'request': [15,13], 'response': [12,10] },
    # main -> declaration of main
    { 'request': [22,7 ], 'response': [20,5] },
  ]

  for test in tests:
    yield _RunCompleterCommand_GoTo_all_Clang, \
          'GoTo_all_Clang_test.cc',            \
          ['GoToDeclaration'],                 \
          test

  # GoToDefinition - identical to GoToDeclaration
  #
  # the semantics of this seem the wrong way round to me. GoToDefinition should
  # go to where a method is implemented, not where it is declared.
  #
  tests = [
    # Local::x -> declaration of x
    { 'request': [24,25], 'response': [5 ,9 ] },
    # Local::in_line -> declaration of Local::inline
    { 'request': [25,29], 'response': [7 ,10] },
    # Local -> declaration of Local
    { 'request': [25,19], 'response': [3 ,11] },
    # sic: Local::out_of_line -> definition of Local::out_of_line
    { 'request': [26,30], 'response': [15,13 ] }, # sic
    # sic: GoToDeclaration on definition of out_of_line moves to itself
    { 'request': [15,13], 'response': [15,13] }, # sic
    # main -> definition of main (not declaration)
    { 'request': [22,7 ], 'response': [22,5] }, # sic
  ]

  for test in tests:
    yield _RunCompleterCommand_GoTo_all_Clang, \
          'GoTo_all_Clang_test.cc',            \
          ['GoToDefinition'],                  \
          test

  # GoTo - identical to GoToDeclaration
  #
  # the semantics of this seem the wrong way round to me. GoToDefinition should
  # go to where a method is implemented, not where it is declared.
  #
  tests = [
    # Local::x -> declaration of x
    { 'request': [24,25], 'response': [5 ,9 ] },
    # Local::in_line -> declaration of Local::inline
    { 'request': [25,29], 'response': [7 ,10] },
    # Local -> declaration of Local
    { 'request': [25,19], 'response': [3 ,11] },
    # sic: Local::out_of_line -> definition of Local::out_of_line
    { 'request': [26,30], 'response': [15,13 ] }, # sic
    # sic: GoToDeclaration on definition of out_of_line moves to itself
    { 'request': [15,13], 'response': [15,13] }, # sic
    # main -> definition of main (not declaration)
    { 'request': [22,7 ], 'response': [22,5] }, # sic
  ]

  for test in tests:
    yield _RunCompleterCommand_GoTo_all_Clang, \
          'GoTo_all_Clang_test.cc',            \
          ['GoTo'],                            \
          test

  # GoToImprecise - identical to GoToDeclaration
  #
  # the semantics of this seem the wrong way round to me. GoToDefinition should
  # go to where a method is implemented, not where it is declared.
  #
  tests = [
    # Local::x -> declaration of x
    { 'request': [24,25], 'response': [5 ,9 ] },
    # Local::in_line -> declaration of Local::inline
    { 'request': [25,29], 'response': [7 ,10] },
    # Local -> declaration of Local
    { 'request': [25,19], 'response': [3 ,11] },
    # sic: Local::out_of_line -> definition of Local::out_of_line
    { 'request': [26,30], 'response': [15,13 ] }, # sic
    # sic: GoToDeclaration on definition of out_of_line moves to itself
    { 'request': [15,13], 'response': [15,13] }, # sic
    # main -> definition of main (not declaration)
    { 'request': [22,7 ], 'response': [22,5] }, # sic
  ]

  for test in tests:
    yield _RunCompleterCommand_GoTo_all_Clang, \
          'GoTo_all_Clang_test.cc',            \
          ['GoToImprecise'],                   \
          test

def _RunCompleterCommand_Message_Clang(filename, test, command):
  contents = open( PathToTestFile( filename ) ).read()
  app = TestApp( handlers.app )

  common_args = {
    'completer_target'  : 'filetype_default',
    'command_arguments' : command,
    'compilation_flags' : ['-x',
                           'c++',
                           '-std=c++11'],
    'line_num'          : 10,
    'column_num'        : 3,
    'contents'          : contents,
    'filetype'          : 'cpp'
  }

  args = test[0]
  expected = test[1];

  request = common_args
  request.update( args )

  request_data = BuildRequest( **request )

  eq_( {'message': expected},
        app.post_json( '/run_completer_command', request_data ).json )


@with_setup( Setup )
def RunCompleterCommand_GetType_Clang_test():
  tests = [
  # basic pod types
    [{'line_num' : 12, 'column_num': 3} , 'Foo'],
    [{'line_num' : 1,  'column_num': 1} , 'Internal error: cursor not valid'],
    [{'line_num' : 4,  'column_num': 2} , 'Foo'],
    [{'line_num' : 4,  'column_num': 8} , 'Foo'],
    [{'line_num' : 4,  'column_num': 9} , 'Foo'],
    [{'line_num' : 4,  'column_num': 10} , 'Foo'],
    [{'line_num' : 5,  'column_num': 3} , 'int'],
    [{'line_num' : 5,  'column_num': 7} , 'int'],
    [{'line_num' : 7,  'column_num': 7} , 'char'],

  # function
    [{'line_num' : 10, 'column_num': 2} , 'int ()'],
    [{'line_num' : 10, 'column_num': 6} , 'int ()'],

  # std::string and canonical type
    # on std:: (Unknown)
    [{'line_num' : 13, 'column_num': 3} , 'Unknown type'], # sic
    # on string (string)
    [{'line_num' : 13, 'column_num': 8} ,
                                  'string => std::basic_string<char>'], # sic
    # on a (std::string)
    [{'line_num' : 13, 'column_num': 15} ,
                                  'std::string => std::basic_string<char>'],
    [{'line_num' : 14, 'column_num': 16} ,
                                  'std::string => std::basic_string<char>'],

  # cursor on decl for refs & pointers
    [{'line_num' : 27, 'column_num': 3} ,  'Foo'],
    [{'line_num' : 27, 'column_num': 11} , 'Foo &'],
    [{'line_num' : 27, 'column_num': 15} , 'Foo'],
    [{'line_num' : 28, 'column_num': 3} ,  'Foo'],
    [{'line_num' : 28, 'column_num': 11} , 'Foo *'],
    [{'line_num' : 28, 'column_num': 18} , 'Foo'],
    [{'line_num' : 30, 'column_num': 3} ,  'const Foo &'],
    [{'line_num' : 30, 'column_num': 16} , 'const Foo &'],
    [{'line_num' : 31, 'column_num': 3} ,  'const Foo *'],
    [{'line_num' : 31, 'column_num': 16} , 'const Foo *'],
  # cursor on usage
    [{'line_num' : 33, 'column_num': 17} , 'const Foo'],
    [{'line_num' : 33, 'column_num': 21} , 'const int'],
    [{'line_num' : 34, 'column_num': 17} , 'const Foo *'],
    [{'line_num' : 34, 'column_num': 22} , 'const int'],
    [{'line_num' : 35, 'column_num': 17} , 'Foo'],
    [{'line_num' : 35, 'column_num': 21} , 'int'],
    [{'line_num' : 36, 'column_num': 17} , 'Foo *'],
    [{'line_num' : 36, 'column_num': 22} , 'int'],

  # auto behaves strangely (bug in libclang)
    [{'line_num' : 16, 'column_num': 3} ,  'auto &'], # sic
    [{'line_num' : 16, 'column_num': 11} , 'auto &'], # sic
    [{'line_num' : 16, 'column_num': 18} , 'Foo'],
    [{'line_num' : 17, 'column_num': 3} ,  'auto *'], # sic
    [{'line_num' : 17, 'column_num': 11} , 'auto *'], # sic
    [{'line_num' : 17, 'column_num': 18} , 'Foo'],
    [{'line_num' : 19, 'column_num': 3} ,  'const auto &'], # sic
    [{'line_num' : 19, 'column_num': 16} , 'const auto &'], # sic
    [{'line_num' : 20, 'column_num': 3} ,  'const auto *'], # sic
    [{'line_num' : 20, 'column_num': 16} , 'const auto *'], # sic
  # auto sort of works in usage (but canonical types apparently differ)
    [{'line_num' : 22, 'column_num': 17} , 'const Foo => const Foo'], #sic
    [{'line_num' : 22, 'column_num': 23} , 'const int'],
    [{'line_num' : 23, 'column_num': 17} , 'const Foo * => const Foo *'], #sic
    [{'line_num' : 23, 'column_num': 24} , 'const int'],
    [{'line_num' : 24, 'column_num': 17} , 'Foo => Foo'], #sic
    [{'line_num' : 24, 'column_num': 22} , 'int'],
    [{'line_num' : 25, 'column_num': 17} , 'Foo * => Foo *'], #sic
    [{'line_num' : 25, 'column_num': 23} , 'int'],

  ]

  for test in tests:
    yield _RunCompleterCommand_Message_Clang, \
          'GetType_Clang_test.cc',            \
          test,                               \
          ['GetType']

@with_setup( Setup )
def RunCompleterCommand_GetParent_Clang_test():
  tests = [
    [{'line_num' : 1 ,  'column_num': 1 } , 'Internal error: cursor not valid'],
  # would be file name if we had one:
    [{'line_num' : 3 ,  'column_num': 8 } , '/foo'],

  # the reported scope does not include parents
    [{'line_num' : 4 ,  'column_num': 11} , 'A'],
    [{'line_num' : 5 ,  'column_num': 13} , 'B'],
    [{'line_num' : 6 ,  'column_num': 13} , 'B'],
    [{'line_num' : 10,  'column_num': 17} , 'do_z_inline()'],
    [{'line_num' : 16,  'column_num': 22} , 'do_anything(T &)'],
    [{'line_num' : 20,  'column_num': 9 } , 'A'],
    [{'line_num' : 21,  'column_num': 9 } , 'A'],
    [{'line_num' : 23,  'column_num': 12} , 'A'],
    [{'line_num' : 24,  'column_num': 5 } , 'do_Z_inline()'],
    [{'line_num' : 25,  'column_num': 12} , 'do_Z_inline()'],
    [{'line_num' : 29,  'column_num': 14} , 'A'],

    [{'line_num' : 35,  'column_num': 1 } , 'do_anything(T &)'],
    [{'line_num' : 40,  'column_num': 1 } , 'do_x()'],
    [{'line_num' : 45,  'column_num': 1 } , 'do_y()'],
    [{'line_num' : 50,  'column_num': 1 } , 'main()'],

  # lambdas report the name of the variable
    [{'line_num' : 50,  'column_num': 14} , 'l'],
    [{'line_num' : 51,  'column_num': 19} , 'l'],
    [{'line_num' : 52,  'column_num': 16} , 'main()'],

  ]

  for test in tests:
    yield _RunCompleterCommand_Message_Clang, \
          'GetParent_Clang_test.cc',          \
          test,                               \
          ['GetParent']


def _RunFixItTest_Clang( line, column, lang, file_name, check ):
  contents = open( PathToTestFile( file_name ) ).read()
  app = TestApp( handlers.app )

  language_options = {
    'cpp11' : {
      'compilation_flags' : ['-x',
                             'c++',
                             '-std=c++11',
                             '-Wall',
                             '-Wextra',
                             '-pedantic'],
      'filetype'          : 'cpp',
    },

    'objective-c' : {
      'compilation_flags' : ['-x',
                             'objective-c',
                             '-Wall',
                             '-Wextra'],
      'filetype'          : 'objc',
    },
  }

  # build the command arguments from the standard ones and the language-specific
  # arguments
  args = {
    'completer_target'  : 'filetype_default',
    'contents'          : contents,
    'command_arguments' : ['FixIt'],
    'line_num'          : line,
    'column_num'        : column,
  }
  args.update(language_options[lang])

  # get the diagnostics for the file
  event_data = BuildRequest( **args )

  results = app.post_json( '/run_completer_command', event_data ).json

  pprint( results )
  check( results )

def _FixIt_Check_cpp11_Ins( results ):
  # First fixit
  #   switch(A()) { // expected-error{{explicit conversion to}}
  assert_that( results, has_entries ( {
    'fixits': contains ( has_entries ( {
      'chunks' : contains (
        has_entries( {
          'replacement_text': equal_to('static_cast<int>('),
          'range': has_entries( {
            'start': has_entries( { 'line_num': 16, 'column_num': 10 } ),
            'end'  : has_entries( { 'line_num': 16, 'column_num': 10 } ),
          } ),
        } ),
        has_entries( {
          'replacement_text': equal_to(')'),
          'range': has_entries( {
            'start': has_entries( { 'line_num': 16, 'column_num': 13 } ),
            'end'  : has_entries( { 'line_num': 16, 'column_num': 13 } ),
          } ),
        } )
      ),
      'location' : has_entries( { 'line_num': 16, 'column_num': 3 } )
    } ) )
  } ) )

def _FixIt_Check_cpp11_InsMultiLine( results ):
  # Similar to _FixIt_Check_cpp11_1 but inserts split across lines
  #
  assert_that( results, has_entries( {
    'fixits': contains( has_entries ( {
      'chunks' : contains (
        has_entries( {
          'replacement_text': equal_to('static_cast<int>('),
          'range': has_entries( {
            'start': has_entries( { 'line_num': 26, 'column_num': 7 } ),
            'end'  : has_entries( { 'line_num': 26, 'column_num': 7 } ),
          } ),
        } ),
        has_entries( {
          'replacement_text': equal_to(')'),
          'range': has_entries( {
            'start': has_entries( { 'line_num': 28, 'column_num': 2 } ),
            'end'  : has_entries( { 'line_num': 28, 'column_num': 2 } ),
          } ),
        } )
      ),
      'location' : has_entries( { 'line_num': 25, 'column_num': 3 } )
    } ) )
  } ) )

def _FixIt_Check_cpp11_Del( results ):
  # Removal of ::
  assert_that( results, has_entries( {
    'fixits': contains( has_entries ( {
      'chunks' : contains (
        has_entries( {
          'replacement_text': equal_to(''),
          'range': has_entries( {
            'start': has_entries( { 'line_num': 35, 'column_num': 7 } ),
            'end'  : has_entries( { 'line_num': 35, 'column_num': 9 } ),
          } ),
        } )
      ),
      'location' : has_entries( { 'line_num': 35, 'column_num': 7 } )
    } ) )
  } ) )

def _FixIt_Check_cpp11_Repl( results ):
  assert_that( results, has_entries( {
    'fixits': contains( has_entries ( {
      'chunks' : contains (
        has_entries( {
          'replacement_text': equal_to('foo'),
          'range': has_entries( {
            'start': has_entries( { 'line_num': 40, 'column_num': 6 } ),
            'end'  : has_entries( { 'line_num': 40, 'column_num': 9 } ),
          } ),
        } )
      ),
      'location' : has_entries( { 'line_num': 40, 'column_num': 6 } )
    } ) )
  } ) )

def _FixIt_Check_cpp11_DelAdd( results ):
  assert_that( results, has_entries( {
    'fixits': contains( has_entries ( {
      'chunks' : contains (
        has_entries( {
          'replacement_text': equal_to(''),
          'range': has_entries( {
            'start': has_entries( { 'line_num': 48, 'column_num': 3 } ),
            'end'  : has_entries( { 'line_num': 48, 'column_num': 4 } ),
          } ),
        } ),
        has_entries( {
          'replacement_text': equal_to('~'),
          'range': has_entries( {
            'start': has_entries( { 'line_num': 48, 'column_num': 9 } ),
            'end'  : has_entries( { 'line_num': 48, 'column_num': 9 } ),
          } ),
        } ),
      ),
      'location' : has_entries( { 'line_num': 48, 'column_num': 3 } )
    } ) )
  } ) )

def _FixIt_Check_objc( results ):
  assert_that( results, has_entries( {
    'fixits': contains( has_entries ( {
      'chunks' : contains (
        has_entries( {
          'replacement_text': equal_to('id'),
          'range': has_entries( {
            'start': has_entries( { 'line_num': 5, 'column_num': 3 } ),
            'end'  : has_entries( { 'line_num': 5, 'column_num': 3 } ),
          } ),
        } )
      ),
      'location' : has_entries( { 'line_num': 5, 'column_num': 3 } )
    } ) )
  } ) )

def _FixIt_Check_objc_NoFixIt( results ):
  # and finally, a warning with no fixits
  assert_that( results, equal_to( { 'fixits' : [] } ) )

def _FixIt_Check_cpp11_MultiFirst( results ):
  assert_that( results, has_entries( {
    'fixits': contains(
      # first fix-it at 54,16
      has_entries ( {
        'chunks' : contains (
          has_entries( {
            'replacement_text': equal_to('foo'),
            'range': has_entries( {
              'start': has_entries( { 'line_num': 54, 'column_num': 16 } ),
              'end'  : has_entries( { 'line_num': 54, 'column_num': 19 } ),
            } ),
          } )
        ),
        'location' : has_entries( { 'line_num': 54, 'column_num': 16 } )
      } ),
      # second fix-it at 54,52
      has_entries ( {
        'chunks' : contains (
          has_entries( {
            'replacement_text': equal_to(''),
            'range': has_entries( {
              'start': has_entries( { 'line_num': 54, 'column_num': 52 } ),
              'end'  : has_entries( { 'line_num': 54, 'column_num': 53 } ),
            } ),
          } ),
          has_entries( {
            'replacement_text': equal_to('~'),
            'range': has_entries( {
              'start': has_entries( { 'line_num': 54, 'column_num': 58 } ),
              'end'  : has_entries( { 'line_num': 54, 'column_num': 58 } ),
            } ),
          } ),
        ),
        'location' : has_entries( { 'line_num': 54, 'column_num': 52 } )
      } )
    )
  } ) )

def _FixIt_Check_cpp11_MultiSecond( results ):
  assert_that( results, has_entries( {
    'fixits': contains(
      # second fix-it at 54,52
      has_entries ( {
        'chunks' : contains (
          has_entries( {
            'replacement_text': equal_to(''),
            'range': has_entries( {
              'start': has_entries( { 'line_num': 54, 'column_num': 52 } ),
              'end'  : has_entries( { 'line_num': 54, 'column_num': 53 } ),
            } ),
          } ),
          has_entries( {
            'replacement_text': equal_to('~'),
            'range': has_entries( {
              'start': has_entries( { 'line_num': 54, 'column_num': 58 } ),
              'end'  : has_entries( { 'line_num': 54, 'column_num': 58 } ),
            } ),
          } ),
        ),
        'location' : has_entries( { 'line_num': 54, 'column_num': 52 } )
      } ),
      # first fix-it at 54,16
      has_entries ( {
        'chunks' : contains (
          has_entries( {
            'replacement_text': equal_to('foo'),
            'range': has_entries( {
              'start': has_entries( { 'line_num': 54, 'column_num': 16 } ),
              'end'  : has_entries( { 'line_num': 54, 'column_num': 19 } ),
            } ),
          } )
        ),
        'location' : has_entries( { 'line_num': 54, 'column_num': 16 } )
      } )
    )
  } ) )

@with_setup( Setup )
def RunCompleterCommand_FixIt_all_Clang_test():
  cfile = 'FixIt_Clang_cpp11.cpp'
  mfile = 'FixIt_Clang_objc.m'

  tests = [
      [ 16, 0,  'cpp11', cfile, _FixIt_Check_cpp11_Ins ],
      [ 16, 1,  'cpp11', cfile, _FixIt_Check_cpp11_Ins ],
      [ 16, 10, 'cpp11', cfile, _FixIt_Check_cpp11_Ins ],
      [ 25, 14, 'cpp11', cfile, _FixIt_Check_cpp11_InsMultiLine ],
      [ 25, 0,  'cpp11', cfile, _FixIt_Check_cpp11_InsMultiLine ],
      [ 35, 7,  'cpp11', cfile, _FixIt_Check_cpp11_Del ],
      [ 40, 6,  'cpp11', cfile, _FixIt_Check_cpp11_Repl ],
      [ 48, 3,  'cpp11', cfile, _FixIt_Check_cpp11_DelAdd ],

      [ 5, 3,   'objective-c', mfile, _FixIt_Check_objc ],
      [ 7, 1,   'objective-c', mfile, _FixIt_Check_objc_NoFixIt ],

      # multiple errors on a single line; both with fixits
      [ 54, 15, 'cpp11', cfile, _FixIt_Check_cpp11_MultiFirst ],
      [ 54, 16, 'cpp11', cfile, _FixIt_Check_cpp11_MultiFirst ],
      [ 54, 16, 'cpp11', cfile, _FixIt_Check_cpp11_MultiFirst ],
      [ 54, 17, 'cpp11', cfile, _FixIt_Check_cpp11_MultiFirst ],
      [ 54, 18, 'cpp11', cfile, _FixIt_Check_cpp11_MultiFirst ],

      # should put closest fix-it first?
      [ 54, 51, 'cpp11', cfile, _FixIt_Check_cpp11_MultiSecond ],
      [ 54, 52, 'cpp11', cfile, _FixIt_Check_cpp11_MultiSecond ],
      [ 54, 53, 'cpp11', cfile, _FixIt_Check_cpp11_MultiSecond ],
  ]

  for test in tests:
    yield _RunFixItTest_Clang, test[0], test[1], test[2], test[3], test[4]

@with_setup( Setup )
def RunCompleterCommand_GoTo_CsCompleter_Works_test():
  app = TestApp( handlers.app )
  app.post_json( '/ignore_extra_conf_file',
                 { 'filepath': PathToTestFile( '.ycm_extra_conf.py' ) } )
  filepath = PathToTestFile( 'testy/GotoTestCase.cs' )
  contents = open( filepath ).read()
  event_data = BuildRequest( filepath = filepath,
                             filetype = 'cs',
                             contents = contents,
                             event_name = 'FileReadyToParse' )

  app.post_json( '/event_notification', event_data )
  WaitUntilOmniSharpServerReady( app, filepath )

  goto_data = BuildRequest( completer_target = 'filetype_default',
                            command_arguments = ['GoTo'],
                            line_num = 9,
                            column_num = 15,
                            contents = contents,
                            filetype = 'cs',
                            filepath = filepath )

  eq_( {
        'filepath': PathToTestFile( 'testy/Program.cs' ),
        'line_num': 7,
        'column_num': 3
      },
      app.post_json( '/run_completer_command', goto_data ).json )

  StopOmniSharpServer( app, filepath )


@with_setup( Setup )
def RunCompleterCommand_GoToImplementation_CsCompleter_Works_test():
  app = TestApp( handlers.app )
  app.post_json( '/ignore_extra_conf_file',
                 { 'filepath': PathToTestFile( '.ycm_extra_conf.py' ) } )
  filepath = PathToTestFile( 'testy/GotoTestCase.cs' )
  contents = open( filepath ).read()
  event_data = BuildRequest( filepath = filepath,
                             filetype = 'cs',
                             contents = contents,
                             event_name = 'FileReadyToParse' )

  app.post_json( '/event_notification', event_data )
  WaitUntilOmniSharpServerReady( app, filepath )

  goto_data = BuildRequest( completer_target = 'filetype_default',
                            command_arguments = ['GoToImplementation'],
                            line_num = 13,
                            column_num = 13,
                            contents = contents,
                            filetype = 'cs',
                            filepath = filepath )

  eq_( {
        'filepath': PathToTestFile( 'testy/GotoTestCase.cs' ),
        'line_num': 30,
        'column_num': 3
      },
      app.post_json( '/run_completer_command', goto_data ).json )

  StopOmniSharpServer( app, filepath )


@with_setup( Setup )
def RunCompleterCommand_GoToImplementation_CsCompleter_NoImplementation_test():
  app = TestApp( handlers.app )
  app.post_json( '/ignore_extra_conf_file',
                 { 'filepath': PathToTestFile( '.ycm_extra_conf.py' ) } )
  filepath = PathToTestFile( 'testy/GotoTestCase.cs' )
  contents = open( filepath ).read()
  event_data = BuildRequest( filepath = filepath,
                             filetype = 'cs',
                             contents = contents,
                             event_name = 'FileReadyToParse' )

  app.post_json( '/event_notification', event_data )
  WaitUntilOmniSharpServerReady( app, filepath )

  goto_data = BuildRequest( completer_target = 'filetype_default',
                            command_arguments = ['GoToImplementation'],
                            line_num = 17,
                            column_num = 13,
                            contents = contents,
                            filetype = 'cs',
                            filepath = filepath )

  try:
    app.post_json( '/run_completer_command', goto_data ).json
    raise Exception("Expected a 'No implementations found' error")
  except AppError as e:
    if 'No implementations found' in str(e):
      pass
    else:
      raise
  finally:
    StopOmniSharpServer( app, filepath )


@with_setup( Setup )
def RunCompleterCommand_GoToImplementation_CsCompleter_InvalidLocation_test():
  app = TestApp( handlers.app )
  app.post_json( '/ignore_extra_conf_file',
                 { 'filepath': PathToTestFile( '.ycm_extra_conf.py' ) } )
  filepath = PathToTestFile( 'testy/GotoTestCase.cs' )
  contents = open( filepath ).read()
  event_data = BuildRequest( filepath = filepath,
                             filetype = 'cs',
                             contents = contents,
                             event_name = 'FileReadyToParse' )

  app.post_json( '/event_notification', event_data )
  WaitUntilOmniSharpServerReady( app, filepath )

  goto_data = BuildRequest( completer_target = 'filetype_default',
                            command_arguments = ['GoToImplementation'],
                            line_num = 2,
                            column_num = 1,
                            contents = contents,
                            filetype = 'cs',
                            filepath = filepath )

  try:
    app.post_json( '/run_completer_command', goto_data ).json
    raise Exception('Expected a "Can\\\'t jump to implementation" error')
  except AppError as e:
    if 'Can\\\'t jump to implementation' in str(e):
      pass
    else:
      raise
  finally:
    StopOmniSharpServer( app, filepath )


@with_setup( Setup )
def RunCompleterCommand_GoToImplementationElseDeclaration_CsCompleter_NoImplementation_test():
  app = TestApp( handlers.app )
  app.post_json( '/ignore_extra_conf_file',
                 { 'filepath': PathToTestFile( '.ycm_extra_conf.py' ) } )
  filepath = PathToTestFile( 'testy/GotoTestCase.cs' )
  contents = open( filepath ).read()
  event_data = BuildRequest( filepath = filepath,
                             filetype = 'cs',
                             contents = contents,
                             event_name = 'FileReadyToParse' )

  app.post_json( '/event_notification', event_data )
  WaitUntilOmniSharpServerReady( app, filepath )

  goto_data = BuildRequest( completer_target = 'filetype_default',
                            command_arguments = ['GoToImplementationElseDeclaration'],
                            line_num = 17,
                            column_num = 13,
                            contents = contents,
                            filetype = 'cs',
                            filepath = filepath )

  eq_( {
        'filepath': PathToTestFile( 'testy/GotoTestCase.cs' ),
        'line_num': 35,
        'column_num': 3
      },
      app.post_json( '/run_completer_command', goto_data ).json )

  StopOmniSharpServer( app, filepath )


@with_setup( Setup )
def RunCompleterCommand_GoToImplementationElseDeclaration_CsCompleter_SingleImplementation_test():
  app = TestApp( handlers.app )
  app.post_json( '/ignore_extra_conf_file',
                 { 'filepath': PathToTestFile( '.ycm_extra_conf.py' ) } )
  filepath = PathToTestFile( 'testy/GotoTestCase.cs' )
  contents = open( filepath ).read()
  event_data = BuildRequest( filepath = filepath,
                             filetype = 'cs',
                             contents = contents,
                             event_name = 'FileReadyToParse' )

  app.post_json( '/event_notification', event_data )
  WaitUntilOmniSharpServerReady( app, filepath )

  goto_data = BuildRequest( completer_target = 'filetype_default',
                            command_arguments = ['GoToImplementationElseDeclaration'],
                            line_num = 13,
                            column_num = 13,
                            contents = contents,
                            filetype = 'cs',
                            filepath = filepath )

  eq_( {
        'filepath': PathToTestFile( 'testy/GotoTestCase.cs' ),
        'line_num': 30,
        'column_num': 3
      },
      app.post_json( '/run_completer_command', goto_data ).json )

  StopOmniSharpServer( app, filepath )


@with_setup( Setup )
def RunCompleterCommand_GoToImplementationElseDeclaration_CsCompleter_MultipleImplementations_test():
  app = TestApp( handlers.app )
  app.post_json( '/ignore_extra_conf_file',
                 { 'filepath': PathToTestFile( '.ycm_extra_conf.py' ) } )
  filepath = PathToTestFile( 'testy/GotoTestCase.cs' )
  contents = open( filepath ).read()
  event_data = BuildRequest( filepath = filepath,
                             filetype = 'cs',
                             contents = contents,
                             event_name = 'FileReadyToParse' )

  app.post_json( '/event_notification', event_data )
  WaitUntilOmniSharpServerReady( app, filepath )

  goto_data = BuildRequest( completer_target = 'filetype_default',
                            command_arguments = ['GoToImplementationElseDeclaration'],
                            line_num = 21,
                            column_num = 13,
                            contents = contents,
                            filetype = 'cs',
                            filepath = filepath )

  eq_( [{
        'filepath': PathToTestFile( 'testy/GotoTestCase.cs' ),
        'line_num': 43,
        'column_num': 3
      }, {
        'filepath': PathToTestFile( 'testy/GotoTestCase.cs' ),
        'line_num': 48,
        'column_num': 3
      }],
      app.post_json( '/run_completer_command', goto_data ).json )

  StopOmniSharpServer( app, filepath )


@with_setup( Setup )
def RunCompleterCommand_GetType_CsCompleter_EmptyMessage_test():
  app = TestApp( handlers.app )
  app.post_json( '/ignore_extra_conf_file',
                 { 'filepath': PathToTestFile( '.ycm_extra_conf.py' ) } )
  filepath = PathToTestFile( 'testy/GetTypeTestCase.cs' )
  contents = open( filepath ).read()
  event_data = BuildRequest( filepath = filepath,
                             filetype = 'cs',
                             contents = contents,
                             event_name = 'FileReadyToParse' )

  app.post_json( '/event_notification', event_data )
  WaitUntilOmniSharpServerReady( app, filepath )

  gettype_data = BuildRequest( completer_target = 'filetype_default',
                            command_arguments = ['GetType'],
                            line_num = 1,
                            column_num = 1,
                            contents = contents,
                            filetype = 'cs',
                            filepath = filepath )

  eq_( {
        u'message': u""
      },
      app.post_json( '/run_completer_command', gettype_data ).json )

  StopOmniSharpServer( app, filepath )


@with_setup( Setup )
def RunCompleterCommand_GetType_CsCompleter_VariableDeclaration_test():
  app = TestApp( handlers.app )
  app.post_json( '/ignore_extra_conf_file',
                 { 'filepath': PathToTestFile( '.ycm_extra_conf.py' ) } )
  filepath = PathToTestFile( 'testy/GetTypeTestCase.cs' )
  contents = open( filepath ).read()
  event_data = BuildRequest( filepath = filepath,
                             filetype = 'cs',
                             contents = contents,
                             event_name = 'FileReadyToParse' )

  app.post_json( '/event_notification', event_data )
  WaitUntilOmniSharpServerReady( app, filepath )

  gettype_data = BuildRequest( completer_target = 'filetype_default',
                            command_arguments = ['GetType'],
                            line_num = 4,
                            column_num = 5,
                            contents = contents,
                            filetype = 'cs',
                            filepath = filepath )

  eq_( {
        u'message': u"string"
      },
      app.post_json( '/run_completer_command', gettype_data ).json )

  StopOmniSharpServer( app, filepath )


@with_setup( Setup )
def RunCompleterCommand_GetType_CsCompleter_VariableUsage_test():
  app = TestApp( handlers.app )
  app.post_json( '/ignore_extra_conf_file',
                 { 'filepath': PathToTestFile( '.ycm_extra_conf.py' ) } )
  filepath = PathToTestFile( 'testy/GetTypeTestCase.cs' )
  contents = open( filepath ).read()
  event_data = BuildRequest( filepath = filepath,
                             filetype = 'cs',
                             contents = contents,
                             event_name = 'FileReadyToParse' )

  app.post_json( '/event_notification', event_data )
  WaitUntilOmniSharpServerReady( app, filepath )

  gettype_data = BuildRequest( completer_target = 'filetype_default',
                            command_arguments = ['GetType'],
                            line_num = 5,
                            column_num = 5,
                            contents = contents,
                            filetype = 'cs',
                            filepath = filepath )

  eq_( {
        u'message': u"string str"
      },
      app.post_json( '/run_completer_command', gettype_data ).json )

  StopOmniSharpServer( app, filepath )


@with_setup( Setup )
def RunCompleterCommand_GetType_CsCompleter_Constant_test():
  app = TestApp( handlers.app )
  app.post_json( '/ignore_extra_conf_file',
                 { 'filepath': PathToTestFile( '.ycm_extra_conf.py' ) } )
  filepath = PathToTestFile( 'testy/GetTypeTestCase.cs' )
  contents = open( filepath ).read()
  event_data = BuildRequest( filepath = filepath,
                             filetype = 'cs',
                             contents = contents,
                             event_name = 'FileReadyToParse' )

  app.post_json( '/event_notification', event_data )
  WaitUntilOmniSharpServerReady( app, filepath )

  gettype_data = BuildRequest( completer_target = 'filetype_default',
                            command_arguments = ['GetType'],
                            line_num = 4,
                            column_num = 14,
                            contents = contents,
                            filetype = 'cs',
                            filepath = filepath )

  eq_( {
        u'message': u"System.String"
      },
      app.post_json( '/run_completer_command', gettype_data ).json )

  StopOmniSharpServer( app, filepath )


def _RunFixItTest_CsCompleter( line, column, expected_result ):
  app = TestApp( handlers.app )
  app.post_json( '/ignore_extra_conf_file',
                 { 'filepath': PathToTestFile( '.ycm_extra_conf.py' ) } )
  filepath = PathToTestFile( 'testy/FixItTestCase.cs' )
  contents = open( filepath ).read()
  event_data = BuildRequest( filepath = filepath,
                             filetype = 'cs',
                             contents = contents,
                             event_name = 'FileReadyToParse' )

  app.post_json( '/event_notification', event_data )
  WaitUntilOmniSharpServerReady( app, filepath )

  fixit_data = BuildRequest( completer_target = 'filetype_default',
                             command_arguments = ['FixIt'],
                             line_num = line,
                             column_num = column,
                             contents = contents,
                             filetype = 'cs',
                             filepath = filepath )

  eq_( expected_result,
       app.post_json( '/run_completer_command', fixit_data ).json )

  StopOmniSharpServer( app, filepath )


@with_setup( Setup )
def RunCompleterCommand_FixIt_CsCompleter_RemoveSingleLine_test():
  filepath = PathToTestFile( 'testy/FixItTestCase.cs' )
  _RunFixItTest_CsCompleter( 11, 1, {
    u'fixits': [
      {
        u'location': {
          u'line_num': 11,
          u'column_num': 1,
          u'filepath': filepath
        },
        u'chunks' : [
          {
            u'replacement_text': '',
            u'range' : {
              u'start': {
                u'line_num': 10,
                u'column_num': 20,
                u'filepath': filepath
              },
              u'end': {
                u'line_num': 11,
                u'column_num': 30,
                u'filepath': filepath
              },
            }
          }
        ]
      }
    ]
  })


@with_setup( Setup )
def RunCompleterCommand_FixIt_CsCompleter_MultipleLines_test():
  filepath = PathToTestFile( 'testy/FixItTestCase.cs' )
  _RunFixItTest_CsCompleter( 19, 1, {
    u'fixits': [
      {
        u'location': {
          u'line_num': 19,
          u'column_num': 1,
          u'filepath': filepath
        },
        u'chunks' : [
          {
            u'replacement_text': "return On",
            u'range' : {
              u'start': {
                u'line_num': 20,
                u'column_num': 13,
                u'filepath': filepath
              },
              u'end': {
                u'line_num': 21,
                u'column_num': 35,
                u'filepath': filepath
              },
            }
          }
        ]
      }
    ]
  })


@with_setup( Setup )
def RunCompleterCommand_FixIt_CsCompleter_SpanFileEdge_test():
  filepath = PathToTestFile( 'testy/FixItTestCase.cs' )
  _RunFixItTest_CsCompleter( 1, 1, {
    u'fixits': [
      {
        u'location': {
          u'line_num': 1,
          u'column_num': 1,
          u'filepath': filepath
        },
        u'chunks' : [
          {
            u'replacement_text': 'System',
            u'range' : {
              u'start': {
                u'line_num': 1,
                u'column_num': 7,
                u'filepath': filepath
              },
              u'end': {
                u'line_num': 3,
                u'column_num': 18,
                u'filepath': filepath
              },
            }
          }
        ]
      }
    ]
  })


@with_setup( Setup )
def RunCompleterCommand_FixIt_CsCompleter_AddTextInLine_test():
  filepath = PathToTestFile( 'testy/FixItTestCase.cs' )
  _RunFixItTest_CsCompleter( 9, 1, {
    u'fixits': [
      {
        u'location': {
          u'line_num': 9,
          u'column_num': 1,
          u'filepath': filepath
        },
        u'chunks' : [
          {
            u'replacement_text': ', StringComparison.Ordinal',
            u'range' : {
              u'start': {
                u'line_num': 9,
                u'column_num': 29,
                u'filepath': filepath
              },
              u'end': {
                u'line_num': 9,
                u'column_num': 29,
                u'filepath': filepath
              },
            }
          }
        ]
      }
    ]
  } )


@with_setup( Setup )
def RunCompleterCommand_FixIt_CsCompleter_ReplaceTextInLine_test():
  filepath = PathToTestFile( 'testy/FixItTestCase.cs' )
  _RunFixItTest_CsCompleter( 10, 1, {
    u'fixits': [
      {
        u'location': {
          u'line_num': 10,
          u'column_num': 1,
          u'filepath': filepath
        },
        u'chunks' : [
          {
            u'replacement_text': 'const int',
            u'range' : {
              u'start': {
                u'line_num': 10,
                u'column_num': 13,
                u'filepath': filepath
              },
              u'end': {
                u'line_num': 10,
                u'column_num': 16,
                u'filepath': filepath
              },
            }
          }
        ]
      }
    ]
  } )


@with_setup( Setup )
def RunCompleterCommand_StopServer_CsCompleter_NoErrorIfNotStarted_test():
  app = TestApp( handlers.app )
  app.post_json( '/ignore_extra_conf_file',
                 { 'filepath': PathToTestFile( '.ycm_extra_conf.py' ) } )
  filepath = PathToTestFile( 'testy/GotoTestCase.cs' )
  StopOmniSharpServer( app, filepath )
  # Success = no raise


@with_setup( Setup )
def RunCompleterCommand_StopServer_CsCompleter_KeepLogFiles_test():
  yield  _RunCompleterCommand_StopServer_CsCompleter_KeepLogFiles, True
  yield  _RunCompleterCommand_StopServer_CsCompleter_KeepLogFiles, False


def _RunCompleterCommand_StopServer_CsCompleter_KeepLogFiles( keeping_log_files ):
  ChangeSpecificOptions( { 'server_keep_logfiles': keeping_log_files } )
  app = TestApp( handlers.app )
  app.post_json( '/ignore_extra_conf_file',
                 { 'filepath': PathToTestFile( '.ycm_extra_conf.py' ) } )
  filepath = PathToTestFile( 'testy/GotoTestCase.cs' )
  contents = open( filepath ).read()
  event_data = BuildRequest( filepath = filepath,
                             filetype = 'cs',
                             contents = contents,
                             event_name = 'FileReadyToParse' )

  app.post_json( '/event_notification', event_data )
  WaitUntilOmniSharpServerReady( app, filepath )

  event_data = BuildRequest( filetype = 'cs', filepath = filepath )

  debuginfo = app.post_json( '/debug_info', event_data ).json

  log_files_match = re.search( "^OmniSharp logfiles:\n(.*)\n(.*)", debuginfo, re.MULTILINE )
  stdout_logfiles_location = log_files_match.group( 1 )
  stderr_logfiles_location = log_files_match.group( 2 )

  try:
    assert os.path.exists( stdout_logfiles_location ), "Logfile should exist at " + stdout_logfiles_location
    assert os.path.exists( stderr_logfiles_location ), "Logfile should exist at " + stderr_logfiles_location
  finally:
    StopOmniSharpServer( app, filepath )

  if ( keeping_log_files ):
    assert os.path.exists( stdout_logfiles_location ), "Logfile should still exist at " + stdout_logfiles_location
    assert os.path.exists( stderr_logfiles_location ), "Logfile should still exist at " + stderr_logfiles_location
  else:
    assert not os.path.exists( stdout_logfiles_location ), "Logfile should no longer exist at " + stdout_logfiles_location
    assert not os.path.exists( stderr_logfiles_location ), "Logfile should no longer exist at " + stderr_logfiles_location


@with_setup( Setup )
def DefinedSubcommands_Works_test():
  app = TestApp( handlers.app )
  subcommands_data = BuildRequest( completer_target = 'python' )

  eq_( [ 'GoToDefinition',
         'GoToDeclaration',
         'GoTo' ],
       app.post_json( '/defined_subcommands', subcommands_data ).json )


@with_setup( Setup )
def DefinedSubcommands_WorksWhenNoExplicitCompleterTargetSpecified_test():
  app = TestApp( handlers.app )
  subcommands_data = BuildRequest( filetype = 'python' )

  eq_( [ 'GoToDefinition',
         'GoToDeclaration',
         'GoTo' ],
       app.post_json( '/defined_subcommands', subcommands_data ).json )


@with_setup( Setup )
<<<<<<< HEAD
def RunCompleterCommand_GoTo_CodeIntelCompleter_test():
  app = TestApp( handlers.app )
  filepath = PathToTestFile( 'basic.php' )
  with open( filepath, 'r' ) as src_file:
    contents = src_file.read()

  goto_data = BuildRequest( completer_target = 'filetype_default',
                            command_arguments = ['GoTo'],
                            line_num = 14,
                            column_num = 17,
                            contents = contents,
                            filetype = 'php',
                            filepath = filepath )

  eq_( {
         'filepath': filepath,
         'line_num': 3,
         'column_num': 1
       },
       app.post_json( '/run_completer_command', goto_data ).json )
=======
def RunCompleterCommand_GetType_TypescriptCompleter_test():
  app = TestApp( handlers.app )

  filepath = PathToTestFile( 'test.ts' )
  contents = open( filepath ).read()

  event_data = BuildRequest( filepath = filepath,
                             filetype = 'typescript',
                             contents = contents,
                             event_name = 'BufferVisit' )

  app.post_json( '/event_notification', event_data )

  gettype_data = BuildRequest( completer_target = 'filetype_default',
                               command_arguments = ['GetType'],
                               line_num = 12,
                               column_num = 1,
                               contents = contents,
                               filetype = 'typescript',
                               filepath = filepath )

  eq_( {
         'message': 'var foo: Foo'
       },
       app.post_json( '/run_completer_command', gettype_data ).json )

@with_setup( Setup )
def RunCompleterCommand_GetType_HasNoType_TypescriptCompleter_test():
  app = TestApp( handlers.app )

  filepath = PathToTestFile( 'test.ts' )
  contents = open( filepath ).read()

  event_data = BuildRequest( filepath = filepath,
                             filetype = 'typescript',
                             contents = contents,
                             event_name = 'BufferVisit' )

  app.post_json( '/event_notification', event_data )

  gettype_data = BuildRequest( completer_target = 'filetype_default',
                               command_arguments = ['GetType'],
                               line_num = 2,
                               column_num = 1,
                               contents = contents,
                               filetype = 'typescript',
                               filepath = filepath )

  assert_that( calling( app.post_json ).with_args( '/run_completer_command', gettype_data ),
               raises( AppError, 'RuntimeError.*No content available' ) )
>>>>>>> effaff3c
<|MERGE_RESOLUTION|>--- conflicted
+++ resolved
@@ -1280,7 +1280,6 @@
 
 
 @with_setup( Setup )
-<<<<<<< HEAD
 def RunCompleterCommand_GoTo_CodeIntelCompleter_test():
   app = TestApp( handlers.app )
   filepath = PathToTestFile( 'basic.php' )
@@ -1301,7 +1300,9 @@
          'column_num': 1
        },
        app.post_json( '/run_completer_command', goto_data ).json )
-=======
+
+
+@with_setup( Setup )
 def RunCompleterCommand_GetType_TypescriptCompleter_test():
   app = TestApp( handlers.app )
 
@@ -1351,5 +1352,4 @@
                                filepath = filepath )
 
   assert_that( calling( app.post_json ).with_args( '/run_completer_command', gettype_data ),
-               raises( AppError, 'RuntimeError.*No content available' ) )
->>>>>>> effaff3c
+               raises( AppError, 'RuntimeError.*No content available' ) )