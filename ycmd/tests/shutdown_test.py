# Copyright (C) 2016 ycmd contributors
#
# This file is part of ycmd.
#
# ycmd is free software: you can redistribute it and/or modify
# it under the terms of the GNU General Public License as published by
# the Free Software Foundation, either version 3 of the License, or
# (at your option) any later version.
#
# ycmd is distributed in the hope that it will be useful,
# but WITHOUT ANY WARRANTY; without even the implied warranty of
# MERCHANTABILITY or FITNESS FOR A PARTICULAR PURPOSE.  See the
# GNU General Public License for more details.
#
# You should have received a copy of the GNU General Public License
# along with ycmd.  If not, see <http://www.gnu.org/licenses/>.

from __future__ import unicode_literals
from __future__ import print_function
from __future__ import division
from __future__ import absolute_import
# Not installing aliases from python-future; it's unreliable and slow.
from builtins import *  # noqa

from hamcrest import assert_that, equal_to

from ycmd.tests.client_test import Client_test

# Time to wait for all the servers to shutdown. Tweak for the CI environment.
#
# NOTE: The timeout is 2 minutes. That is a long time, but the java sub-server
# (jdt.ls) takes a _long time_ to finally actually shut down. This is because it
# is based on eclipse, which must do whatever eclipse must do when it shuts down
# its workspace.
SUBSERVER_SHUTDOWN_TIMEOUT = 120


class Shutdown_test( Client_test ):

  @Client_test.CaptureLogfiles
  def FromHandlerWithoutSubserver_test( self ):
    self.Start()
    self.AssertServersAreRunning()

    response = self.PostRequest( 'shutdown' )
    self.AssertResponse( response )
    assert_that( response.json(), equal_to( True ) )
    self.AssertServersShutDown( timeout = SUBSERVER_SHUTDOWN_TIMEOUT )
    self.AssertLogfilesAreRemoved()


  @Client_test.CaptureLogfiles
  def FromHandlerWithSubservers_test( self ):
    self.Start()

<<<<<<< HEAD
    filetypes = [ 'go',
=======
    filetypes = [ 'cs',
                  'go',
                  'java',
>>>>>>> ec482ffb
                  'javascript',
                  'python',
                  'typescript',
                  'rust',
                  'cs' ]
    for filetype in filetypes:
      self.StartSubserverForFiletype( filetype )
    self.AssertServersAreRunning()

    response = self.PostRequest( 'shutdown' )
    self.AssertResponse( response )
    assert_that( response.json(), equal_to( True ) )
    self.AssertServersShutDown( timeout = SUBSERVER_SHUTDOWN_TIMEOUT )
    self.AssertLogfilesAreRemoved()


  @Client_test.CaptureLogfiles
  def FromWatchdogWithoutSubserver_test( self ):
    self.Start( idle_suicide_seconds = 2, check_interval_seconds = 1 )
    self.AssertServersAreRunning()

    self.AssertServersShutDown( timeout = SUBSERVER_SHUTDOWN_TIMEOUT )
    self.AssertLogfilesAreRemoved()


  @Client_test.CaptureLogfiles
  def FromWatchdogWithSubservers_test( self ):
    self.Start( idle_suicide_seconds = 5, check_interval_seconds = 1 )

<<<<<<< HEAD
    filetypes = [ 'go',
=======
    filetypes = [ 'cs',
                  'go',
                  'java',
>>>>>>> ec482ffb
                  'javascript',
                  'python',
                  'typescript',
                  'rust',
                  'cs' ]
    for filetype in filetypes:
      self.StartSubserverForFiletype( filetype )
    self.AssertServersAreRunning()

    self.AssertServersShutDown( timeout = SUBSERVER_SHUTDOWN_TIMEOUT + 10 )
    self.AssertLogfilesAreRemoved()<|MERGE_RESOLUTION|>--- conflicted
+++ resolved
@@ -53,13 +53,8 @@
   def FromHandlerWithSubservers_test( self ):
     self.Start()
 
-<<<<<<< HEAD
     filetypes = [ 'go',
-=======
-    filetypes = [ 'cs',
-                  'go',
                   'java',
->>>>>>> ec482ffb
                   'javascript',
                   'python',
                   'typescript',
@@ -89,13 +84,8 @@
   def FromWatchdogWithSubservers_test( self ):
     self.Start( idle_suicide_seconds = 5, check_interval_seconds = 1 )
 
-<<<<<<< HEAD
     filetypes = [ 'go',
-=======
-    filetypes = [ 'cs',
-                  'go',
                   'java',
->>>>>>> ec482ffb
                   'javascript',
                   'python',
                   'typescript',
