# Copyright (C) 2015 ycmd contributors
#
# This file is part of ycmd.
#
# ycmd is free software: you can redistribute it and/or modify
# it under the terms of the GNU General Public License as published by
# the Free Software Foundation, either version 3 of the License, or
# (at your option) any later version.
#
# ycmd is distributed in the hope that it will be useful,
# but WITHOUT ANY WARRANTY; without even the implied warranty of
# MERCHANTABILITY or FITNESS FOR A PARTICULAR PURPOSE.  See the
# GNU General Public License for more details.
#
# You should have received a copy of the GNU General Public License
# along with ycmd.  If not, see <http://www.gnu.org/licenses/>.

from __future__ import print_function
from __future__ import absolute_import
from __future__ import unicode_literals
from __future__ import division
from future import standard_library
standard_library.install_aliases()
from builtins import *  # noqa

from hamcrest import ( assert_that, contains, contains_inanyorder, empty,
                       has_entries )
from nose.tools import eq_
from pprint import pformat
import http.client

from ycmd.tests.javascript import PathToTestFile, SharedYcmd
from ycmd.tests.test_utils import BuildRequest, CompletionEntryMatcher
from ycmd.utils import ReadFile

# The following properties/methods are in Object.prototype, so are present
# on all objects:
#
# toString()
# toLocaleString()
# valueOf()
# hasOwnProperty()
# propertyIsEnumerable()
# isPrototypeOf()


def RunTest( app, test ):
  """
  Method to run a simple completion test and verify the result

  test is a dictionary containing:
    'request': kwargs for BuildRequest
    'expect': {
       'response': server response code (e.g. httplib.OK)
       'data': matcher for the server response json
    }
  """

  contents = ReadFile( test[ 'request' ][ 'filepath' ] )

  def CombineRequest( request, data ):
    kw = request
    request.update( data )
    return BuildRequest( **kw )

  app.post_json( '/event_notification',
                 CombineRequest( test[ 'request' ], {
                                 'event_name': 'FileReadyToParse',
                                 'contents': contents,
                                 } ),
                 expect_errors = True )

  # We ignore errors here and we check the response code ourself.
  # This is to allow testing of requests returning errors.
  response = app.post_json( '/completions',
                            CombineRequest( test[ 'request' ], {
                              'contents': contents
                            } ),
                            expect_errors = True )

  print( 'completer response: {0}'.format( pformat( response.json ) ) )

  eq_( response.status_code, test[ 'expect' ][ 'response' ] )

  assert_that( response.json, test[ 'expect' ][ 'data' ] )


@SharedYcmd
def GetCompletions_NoQuery_test( app ):
  RunTest( app, {
    'description': 'semantic completion works for simple object no query',
    'request': {
      'filetype'  : 'javascript',
      'filepath'  : PathToTestFile( 'simple_test.js' ),
      'line_num'  : 13,
      'column_num': 43,
    },
    'expect': {
      'response': http.client.OK,
      'data': has_entries( {
        'completions': contains_inanyorder(
          CompletionEntryMatcher( 'a_simple_function',
                                  'fn(param: ?) -> string' ),
          CompletionEntryMatcher( 'basic_type', 'number' ),
          CompletionEntryMatcher( 'object', 'object' ),
          CompletionEntryMatcher( 'toString', 'fn() -> string' ),
          CompletionEntryMatcher( 'toLocaleString', 'fn() -> string' ),
          CompletionEntryMatcher( 'valueOf', 'fn() -> number' ),
          CompletionEntryMatcher( 'hasOwnProperty',
                                  'fn(prop: string) -> bool' ),
          CompletionEntryMatcher( 'isPrototypeOf',
                                  'fn(obj: ?) -> bool' ),
          CompletionEntryMatcher( 'propertyIsEnumerable',
                                  'fn(prop: string) -> bool' ),
        ),
        'errors': empty(),
      } )
    },
  } )


@SharedYcmd
def GetCompletions_Query_test( app ):
  RunTest( app, {
    'description': 'semantic completion works for simple object with query',
    'request': {
      'filetype'  : 'javascript',
      'filepath'  : PathToTestFile( 'simple_test.js' ),
      'line_num'  : 14,
      'column_num': 45,
    },
    'expect': {
      'response': http.client.OK,
      'data': has_entries( {
        'completions': contains(
          CompletionEntryMatcher( 'basic_type', 'number' ),
          CompletionEntryMatcher( 'isPrototypeOf',
                                  'fn(obj: ?) -> bool' ),
        ),
        'errors': empty(),
      } )
    },
  } )


@SharedYcmd
def GetCompletions_Require_NoQuery_test( app ):
  RunTest( app, {
    'description': 'semantic completion works for simple object no query',
    'request': {
      'filetype'  : 'javascript',
      'filepath'  : PathToTestFile( 'requirejs_test.js' ),
      'line_num'  : 2,
      'column_num': 15,
    },
    'expect': {
      'response': http.client.OK,
      'data': has_entries( {
        'completions': contains_inanyorder(
          CompletionEntryMatcher( 'mine_bitcoin',
                                  'fn(how_much: ?) -> number' ),
          CompletionEntryMatcher( 'get_number', 'number' ),
          CompletionEntryMatcher( 'get_string', 'string' ),
          CompletionEntryMatcher( 'get_thing',
                                  'fn(a: ?) -> number|string' ),
          CompletionEntryMatcher( 'toString', 'fn() -> string' ),
          CompletionEntryMatcher( 'toLocaleString', 'fn() -> string' ),
          CompletionEntryMatcher( 'valueOf', 'fn() -> number' ),
          CompletionEntryMatcher( 'hasOwnProperty',
                                  'fn(prop: string) -> bool' ),
          CompletionEntryMatcher( 'isPrototypeOf',
                                  'fn(obj: ?) -> bool' ),
          CompletionEntryMatcher( 'propertyIsEnumerable',
                                  'fn(prop: string) -> bool' ),
        ),
        'errors': empty(),
      } )
    },
  } )


@SharedYcmd
def GetCompletions_Require_Query_test( app ):
  RunTest( app, {
    'description': 'semantic completion works for require object with query',
    'request': {
      'filetype'  : 'javascript',
      'filepath'  : PathToTestFile( 'requirejs_test.js' ),
      'line_num'  : 3,
      'column_num': 17,
    },
    'expect': {
      'response': http.client.OK,
      'data': has_entries( {
        'completions': contains(
          CompletionEntryMatcher( 'mine_bitcoin',
                                  'fn(how_much: ?) -> number' ),
        ),
        'errors': empty(),
      } )
    },
  } )


@SharedYcmd
def GetCompletions_Require_Query_LCS_test( app ):
  RunTest( app, {
    'description': ( 'completion works for require object '
                     'with query not prefix' ),
    'request': {
      'filetype'  : 'javascript',
      'filepath'  : PathToTestFile( 'requirejs_test.js' ),
      'line_num'  : 4,
      'column_num': 17,
    },
    'expect': {
      'response': http.client.OK,
      'data': has_entries( {
        'completions': contains(
          CompletionEntryMatcher( 'get_number', 'number' ),
          CompletionEntryMatcher( 'get_thing',
                                  'fn(a: ?) -> number|string' ),
          CompletionEntryMatcher( 'get_string', 'string' ),
        ),
        'errors': empty(),
      } )
    },
  } )


@SharedYcmd
def GetCompletions_DirtyNamedBuffers_test( app ):
  # This tests that when we have dirty buffers in our editor, tern actually
  # uses them correctly
  RunTest( app, {
    'description': ( 'completion works for require object '
                     'with query not prefix' ),
    'request': {
      'filetype'  : 'javascript',
      'filepath'  : PathToTestFile( 'requirejs_test.js' ),
      'line_num'  : 18,
      'column_num': 11,
      'file_data': {
        PathToTestFile( 'no_such_lib', 'no_such_file.js' ): {
          'contents': (
            'define( [], function() { return { big_endian_node: 1 } } )' ),
          'filetypes': [ 'javascript' ]
        }
      },
    },
    'expect': {
      'response': http.client.OK,
      'data': has_entries( {
        'completions': contains_inanyorder(
          CompletionEntryMatcher( 'big_endian_node', 'number' ),
          CompletionEntryMatcher( 'toString', 'fn() -> string' ),
          CompletionEntryMatcher( 'toLocaleString', 'fn() -> string' ),
          CompletionEntryMatcher( 'valueOf', 'fn() -> number' ),
          CompletionEntryMatcher( 'hasOwnProperty',
                                  'fn(prop: string) -> bool' ),
          CompletionEntryMatcher( 'isPrototypeOf',
                                  'fn(obj: ?) -> bool' ),
          CompletionEntryMatcher( 'propertyIsEnumerable',
                                  'fn(prop: string) -> bool' ),
        ),
        'errors': empty(),
      } )
    },
  } )


<<<<<<< HEAD
  def ReturnsDocsInCompletions_test( self ):
    # This tests that we supply docs for completions
    self._RunTest( {
      'description': 'completions supply docs',
      'request': {
        'filetype'  : 'javascript',
        'filepath'  : self._PathToTestFile( 'requirejs_test.js' ),
        'line_num'  : 8,
        'column_num': 15,
      },
      'expect': {
        'response': http.client.OK,
        'data': has_entries( {
          'completions': contains_inanyorder(
            self._CompletionEntryMatcher(
              'a_function',
              'fn(bar: ?) -> {a_value: string}', extra_params = {
                'doc_string': 'This is a short documentation string',
              } ),
            self._CompletionEntryMatcher( 'options', 'options' ),
            self._CompletionEntryMatcher( 'toString', 'fn() -> string' ),
            self._CompletionEntryMatcher( 'toLocaleString', 'fn() -> string' ),
            self._CompletionEntryMatcher( 'valueOf', 'fn() -> number' ),
            self._CompletionEntryMatcher( 'hasOwnProperty',
                                          'fn(prop: string) -> bool' ),
            self._CompletionEntryMatcher( 'isPrototypeOf',
                                          'fn(obj: ?) -> bool' ),
            self._CompletionEntryMatcher( 'propertyIsEnumerable',
                                          'fn(prop: string) -> bool' ),
          ),
          'errors': empty(),
        } )
      },
    } )
=======
@SharedYcmd
def GetCompletions_ReturnsDocsInCompletions_test( app ):
  # This tests that we supply docs for completions
  RunTest( app, {
    'description': 'completions supply docs',
    'request': {
      'filetype'  : 'javascript',
      'filepath'  : PathToTestFile( 'requirejs_test.js' ),
      'line_num'  : 8,
      'column_num': 15,
    },
    'expect': {
      'response': http.client.OK,
      'data': has_entries( {
        'completions': contains_inanyorder(
          CompletionEntryMatcher(
            'a_function',
            'fn(bar: ?) -> {a_value: string}', {
              'detailed_info': ( 'fn(bar: ?) -> {a_value: string}\n'
                                 'This is a short documentation string'),
            } ),
          CompletionEntryMatcher( 'options', 'options' ),
          CompletionEntryMatcher( 'toString', 'fn() -> string' ),
          CompletionEntryMatcher( 'toLocaleString', 'fn() -> string' ),
          CompletionEntryMatcher( 'valueOf', 'fn() -> number' ),
          CompletionEntryMatcher( 'hasOwnProperty',
                                  'fn(prop: string) -> bool' ),
          CompletionEntryMatcher( 'isPrototypeOf',
                                  'fn(obj: ?) -> bool' ),
          CompletionEntryMatcher( 'propertyIsEnumerable',
                                  'fn(prop: string) -> bool' ),
        ),
        'errors': empty(),
      } )
    },
  } )
>>>>>>> e3849ad7
<|MERGE_RESOLUTION|>--- conflicted
+++ resolved
@@ -269,42 +269,6 @@
   } )
 
 
-<<<<<<< HEAD
-  def ReturnsDocsInCompletions_test( self ):
-    # This tests that we supply docs for completions
-    self._RunTest( {
-      'description': 'completions supply docs',
-      'request': {
-        'filetype'  : 'javascript',
-        'filepath'  : self._PathToTestFile( 'requirejs_test.js' ),
-        'line_num'  : 8,
-        'column_num': 15,
-      },
-      'expect': {
-        'response': http.client.OK,
-        'data': has_entries( {
-          'completions': contains_inanyorder(
-            self._CompletionEntryMatcher(
-              'a_function',
-              'fn(bar: ?) -> {a_value: string}', extra_params = {
-                'doc_string': 'This is a short documentation string',
-              } ),
-            self._CompletionEntryMatcher( 'options', 'options' ),
-            self._CompletionEntryMatcher( 'toString', 'fn() -> string' ),
-            self._CompletionEntryMatcher( 'toLocaleString', 'fn() -> string' ),
-            self._CompletionEntryMatcher( 'valueOf', 'fn() -> number' ),
-            self._CompletionEntryMatcher( 'hasOwnProperty',
-                                          'fn(prop: string) -> bool' ),
-            self._CompletionEntryMatcher( 'isPrototypeOf',
-                                          'fn(obj: ?) -> bool' ),
-            self._CompletionEntryMatcher( 'propertyIsEnumerable',
-                                          'fn(prop: string) -> bool' ),
-          ),
-          'errors': empty(),
-        } )
-      },
-    } )
-=======
 @SharedYcmd
 def GetCompletions_ReturnsDocsInCompletions_test( app ):
   # This tests that we supply docs for completions
@@ -322,9 +286,8 @@
         'completions': contains_inanyorder(
           CompletionEntryMatcher(
             'a_function',
-            'fn(bar: ?) -> {a_value: string}', {
-              'detailed_info': ( 'fn(bar: ?) -> {a_value: string}\n'
-                                 'This is a short documentation string'),
+            'fn(bar: ?) -> {a_value: string}', extra_params = {
+              'doc_string': 'This is a short documentation string',
             } ),
           CompletionEntryMatcher( 'options', 'options' ),
           CompletionEntryMatcher( 'toString', 'fn() -> string' ),
@@ -340,5 +303,4 @@
         'errors': empty(),
       } )
     },
-  } )
->>>>>>> e3849ad7
+  } )