#!/usr/bin/env python
# -*- coding: utf-8 -*-
#
# Copyright (C) 2013  Google Inc.
#
# This file is part of YouCompleteMe.
#
# YouCompleteMe is free software: you can redistribute it and/or modify
# it under the terms of the GNU General Public License as published by
# the Free Software Foundation, either version 3 of the License, or
# (at your option) any later version.
#
# YouCompleteMe is distributed in the hope that it will be useful,
# but WITHOUT ANY WARRANTY; without even the implied warranty of
# MERCHANTABILITY or FITNESS FOR A PARTICULAR PURPOSE.  See the
# GNU General Public License for more details.
#
# You should have received a copy of the GNU General Public License
# along with YouCompleteMe.  If not, see <http://www.gnu.org/licenses/>.

from ..server_utils import SetUpPythonPath
SetUpPythonPath()
import httplib
from .test_utils import ( Setup, BuildRequest, PathToTestFile,
                          ChangeSpecificOptions, StopOmniSharpServer,
                          WaitUntilOmniSharpServerReady, StopGoCodeServer )
from webtest import TestApp, AppError
from nose.tools import eq_, with_setup
from hamcrest import ( assert_that, has_item, has_items, has_entry, has_entries,
                       contains_inanyorder, empty, greater_than,
                       contains_string )
from ..responses import  UnknownExtraConf, NoExtraConfDetected
from .. import handlers
import bottle

bottle.debug( True )


def CompletionEntryMatcher( insertion_text, extra_menu_info = None ):
  match = { 'insertion_text': insertion_text }
  if extra_menu_info:
    match.update( { 'extra_menu_info': extra_menu_info } )
  return has_entries( match )


def CompletionLocationMatcher( location_type, value ):
  return has_entry( 'extra_data',
                    has_entry( 'location',
                               has_entry( location_type, value ) ) )


@with_setup( Setup )
def GetCompletions_RequestValidation_NoLineNumException_test():
  app = TestApp( handlers.app )
  response = app.post_json( '/semantic_completion_available', {
    'column_num': 0,
    'filepath': '/foo',
    'file_data': {
      '/foo': {
        'filetypes': [ 'text' ],
        'contents': 'zoo'
      }
    }
  }, status = '5*', expect_errors = True )
  response.mustcontain( 'missing', 'line_num' )


@with_setup( Setup )
def GetCompletions_IdentifierCompleter_Works_test():
  app = TestApp( handlers.app )
  event_data = BuildRequest( contents = 'foo foogoo ba',
                             event_name = 'FileReadyToParse' )

  app.post_json( '/event_notification', event_data )

  # query is 'oo'
  completion_data = BuildRequest( contents = 'oo foo foogoo ba',
                                  column_num = 3 )
  response_data = app.post_json( '/completions', completion_data ).json

  eq_( 1, response_data[ 'completion_start_column' ] )
  assert_that( response_data[ 'completions' ],
               has_items( CompletionEntryMatcher( 'foo' ),
                          CompletionEntryMatcher( 'foogoo' ) ) )


@with_setup( Setup )
def GetCompletions_IdentifierCompleter_StartColumn_AfterWord_test():
  app = TestApp( handlers.app )
  completion_data = BuildRequest( contents = 'oo foo foogoo ba',
                                  column_num = 11 )
  response_data = app.post_json( '/completions', completion_data ).json
  eq_( 8, response_data[ 'completion_start_column' ] )


@with_setup( Setup )
def GetCompletions_IdentifierCompleter_WorksForSpecialIdentifierChars_test():
  app = TestApp( handlers.app )
  contents = """
    textarea {
      font-family: sans-serif;
      font-size: 12px;
    }"""
  event_data = BuildRequest( contents = contents,
                             filetype = 'css',
                             event_name = 'FileReadyToParse' )

  app.post_json( '/event_notification', event_data )

  # query is 'fo'
  completion_data = BuildRequest( contents = 'fo ' + contents,
                                  filetype = 'css',
                                  column_num = 3 )
  results = app.post_json( '/completions',
                           completion_data ).json[ 'completions' ]

  assert_that( results,
               has_items( CompletionEntryMatcher( 'font-size' ),
                          CompletionEntryMatcher( 'font-family' ) ) )


@with_setup( Setup )
def GetCompletions_CsCompleter_Works_test():
  app = TestApp( handlers.app )
  app.post_json( '/ignore_extra_conf_file',
                 { 'filepath': PathToTestFile( '.ycm_extra_conf.py' ) } )
  filepath = PathToTestFile( 'testy/Program.cs' )
  contents = open( filepath ).read()
  event_data = BuildRequest( filepath = filepath,
                             filetype = 'cs',
                             contents = contents,
                             event_name = 'FileReadyToParse' )

  app.post_json( '/event_notification', event_data )
  WaitUntilOmniSharpServerReady( app, filepath )

  completion_data = BuildRequest( filepath = filepath,
                                  filetype = 'cs',
                                  contents = contents,
                                  line_num = 10,
                                  column_num = 12 )
  response_data = app.post_json( '/completions', completion_data ).json
  assert_that( response_data[ 'completions' ],
               has_items( CompletionEntryMatcher( 'CursorLeft' ),
                          CompletionEntryMatcher( 'CursorSize' ) ) )
  eq_( 12, response_data[ 'completion_start_column' ] )

  StopOmniSharpServer( app, filepath )


@with_setup( Setup )
def GetCompletions_CsCompleter_MultipleSolution_Works_test():
  app = TestApp( handlers.app )
  app.post_json( '/ignore_extra_conf_file',
                 { 'filepath': PathToTestFile( '.ycm_extra_conf.py' ) } )
  filepaths = [ PathToTestFile( 'testy/Program.cs' ),
                PathToTestFile( 'testy-multiple-solutions/'
                                'solution-named-like-folder/'
                                'testy/'
                                'Program.cs' ) ]
  lines = [ 10, 9 ]
  for filepath, line in zip( filepaths, lines ):
    contents = open( filepath ).read()
    event_data = BuildRequest( filepath = filepath,
                               filetype = 'cs',
                               contents = contents,
                               event_name = 'FileReadyToParse' )

    app.post_json( '/event_notification', event_data )
    WaitUntilOmniSharpServerReady( app, filepath )

    completion_data = BuildRequest( filepath = filepath,
                                    filetype = 'cs',
                                    contents = contents,
                                    line_num = line,
                                    column_num = 12 )
    response_data = app.post_json( '/completions', completion_data ).json
    assert_that( response_data[ 'completions' ],
                  has_items( CompletionEntryMatcher( 'CursorLeft' ),
                             CompletionEntryMatcher( 'CursorSize' ) ) )
    eq_( 12, response_data[ 'completion_start_column' ] )

    StopOmniSharpServer( app, filepath )


@with_setup( Setup )
def GetCompletions_CsCompleter_PathWithSpace_test():
  app = TestApp( handlers.app )
  app.post_json( '/ignore_extra_conf_file',
                 { 'filepath': PathToTestFile( '.ycm_extra_conf.py' ) } )
  filepath = PathToTestFile( 'неприличное слово/Program.cs' )
  contents = open( filepath ).read()
  event_data = BuildRequest( filepath = filepath,
                             filetype = 'cs',
                             contents = contents,
                             event_name = 'FileReadyToParse' )

  app.post_json( '/event_notification', event_data )
  WaitUntilOmniSharpServerReady( app, filepath )

  completion_data = BuildRequest( filepath = filepath,
                                  filetype = 'cs',
                                  contents = contents,
                                  line_num = 9,
                                  column_num = 12 )
  response_data = app.post_json( '/completions', completion_data ).json
  assert_that( response_data[ 'completions' ],
               has_items( CompletionEntryMatcher( 'CursorLeft' ),
                          CompletionEntryMatcher( 'CursorSize' ) ) )
  eq_( 12, response_data[ 'completion_start_column' ] )

  StopOmniSharpServer( app, filepath )


@with_setup( Setup )
def GetCompletions_CsCompleter_HasBothImportsAndNonImport_test():
  app = TestApp( handlers.app )
  app.post_json( '/ignore_extra_conf_file',
                 { 'filepath': PathToTestFile( '.ycm_extra_conf.py' ) } )
  filepath = PathToTestFile( 'testy/ImportTest.cs' )
  contents = open( filepath ).read()
  event_data = BuildRequest( filepath = filepath,
                             filetype = 'cs',
                             contents = contents,
                             event_name = 'FileReadyToParse' )

  app.post_json( '/event_notification', event_data )
  WaitUntilOmniSharpServerReady( app, filepath )

  completion_data = BuildRequest( filepath = filepath,
                                  filetype = 'cs',
                                  contents = contents,
                                  line_num = 9,
                                  column_num = 12,
                                  force_semantic = True,
                                  query = 'Date' )
  response_data = app.post_json( '/completions', completion_data ).json

  assert_that( response_data[ 'completions' ],
               has_items( CompletionEntryMatcher( 'DateTime' ),
                          CompletionEntryMatcher( 'DateTimeStyles' ) ) )

  StopOmniSharpServer( app, filepath )


@with_setup( Setup )
def GetCompletions_CsCompleter_ImportsOrderedAfter_test():
  app = TestApp( handlers.app )
  app.post_json( '/ignore_extra_conf_file',
                 { 'filepath': PathToTestFile( '.ycm_extra_conf.py' ) } )
  filepath = PathToTestFile( 'testy/ImportTest.cs' )
  contents = open( filepath ).read()
  event_data = BuildRequest( filepath = filepath,
                             filetype = 'cs',
                             contents = contents,
                             event_name = 'FileReadyToParse' )

  app.post_json( '/event_notification', event_data )
  WaitUntilOmniSharpServerReady( app, filepath )

  completion_data = BuildRequest( filepath = filepath,
                                  filetype = 'cs',
                                  contents = contents,
                                  line_num = 9,
                                  column_num = 12,
                                  force_semantic = True,
                                  query = 'Date' )
  response_data = app.post_json( '/completions', completion_data ).json

  min_import_index = min( loc for loc, val
                          in enumerate( response_data[ 'completions' ] )
                          if val[ 'extra_data' ][ 'required_namespace_import' ] )
  max_nonimport_index = max( loc for loc, val
                            in enumerate( response_data[ 'completions' ] )
                            if not val[ 'extra_data' ][ 'required_namespace_import' ] )

  assert_that( min_import_index, greater_than( max_nonimport_index ) ),
  StopOmniSharpServer( app, filepath )


@with_setup( Setup )
def GetCompletions_CsCompleter_ForcedReturnsResults_test():
  app = TestApp( handlers.app )
  app.post_json( '/ignore_extra_conf_file',
                 { 'filepath': PathToTestFile( '.ycm_extra_conf.py' ) } )
  filepath = PathToTestFile( 'testy/ContinuousTest.cs' )
  contents = open( filepath ).read()
  event_data = BuildRequest( filepath = filepath,
                             filetype = 'cs',
                             contents = contents,
                             event_name = 'FileReadyToParse' )

  app.post_json( '/event_notification', event_data )
  WaitUntilOmniSharpServerReady( app, filepath )

  completion_data = BuildRequest( filepath = filepath,
                                  filetype = 'cs',
                                  contents = contents,
                                  line_num = 9,
                                  column_num = 21,
                                  force_semantic = True,
                                  query = 'Date' )
  response_data = app.post_json( '/completions', completion_data ).json

  assert_that( response_data[ 'completions' ],
               has_items( CompletionEntryMatcher( 'String' ),
                          CompletionEntryMatcher( 'StringBuilder' ) ) )
  StopOmniSharpServer( app, filepath )


@with_setup( Setup )
def GetCompletions_CsCompleter_NonForcedReturnsNoResults_test():
  app = TestApp( handlers.app )
  app.post_json( '/ignore_extra_conf_file',
                 { 'filepath': PathToTestFile( '.ycm_extra_conf.py' ) } )
  filepath = PathToTestFile( 'testy/ContinuousTest.cs' )
  contents = open( filepath ).read()
  event_data = BuildRequest( filepath = filepath,
                             filetype = 'cs',
                             contents = contents,
                             event_name = 'FileReadyToParse' )

  app.post_json( '/event_notification', event_data )
  WaitUntilOmniSharpServerReady( app, filepath )

  completion_data = BuildRequest( filepath = filepath,
                                  filetype = 'cs',
                                  contents = contents,
                                  line_num = 9,
                                  column_num = 21,
                                  force_semantic = False,
                                  query = 'Date' )
  results = app.post_json( '/completions', completion_data ).json[ 'completions' ]

  assert_that( results, empty() )
  StopOmniSharpServer( app, filepath )


@with_setup( Setup )
def GetCompletions_CsCompleter_ForcedDividesCache_test():
  app = TestApp( handlers.app )
  app.post_json( '/ignore_extra_conf_file',
                 { 'filepath': PathToTestFile( '.ycm_extra_conf.py' ) } )
  filepath = PathToTestFile( 'testy/ContinuousTest.cs' )
  contents = open( filepath ).read()
  event_data = BuildRequest( filepath = filepath,
                             filetype = 'cs',
                             contents = contents,
                             event_name = 'FileReadyToParse' )

  app.post_json( '/event_notification', event_data )
  WaitUntilOmniSharpServerReady( app, filepath )

  completion_data = BuildRequest( filepath = filepath,
                                  filetype = 'cs',
                                  contents = contents,
                                  line_num = 9,
                                  column_num = 21,
                                  force_semantic = True,
                                  query = 'Date' )
  results = app.post_json( '/completions', completion_data ).json[ 'completions' ]

  assert_that( results, not(empty()) )

  completion_data = BuildRequest( filepath = filepath,
                                  filetype = 'cs',
                                  contents = contents,
                                  line_num = 9,
                                  column_num = 21,
                                  force_semantic = False,
                                  query = 'Date' )
  results = app.post_json( '/completions', completion_data ).json[ 'completions' ]

  assert_that( results, empty() )
  StopOmniSharpServer( app, filepath )


@with_setup( Setup )
def GetCompletions_CsCompleter_ReloadSolutionWorks_test():
  app = TestApp( handlers.app )
  app.post_json( '/ignore_extra_conf_file',
                 { 'filepath': PathToTestFile( '.ycm_extra_conf.py' ) } )
  filepath = PathToTestFile( 'testy/Program.cs' )
  contents = open( filepath ).read()
  event_data = BuildRequest( filepath = filepath,
                             filetype = 'cs',
                             contents = contents,
                             event_name = 'FileReadyToParse' )

  app.post_json( '/event_notification', event_data )
  WaitUntilOmniSharpServerReady( app, filepath )
  result = app.post_json( '/run_completer_command',
                          BuildRequest( completer_target = 'filetype_default',
                                        command_arguments = [ 'ReloadSolution' ],
                                        filepath = filepath,
                                        filetype = 'cs' ) ).json

  StopOmniSharpServer( app, filepath )
  eq_( result, True )


@with_setup( Setup )
def GetCompletions_CsCompleter_ReloadSolution_MultipleSolution_Works_test():
  app = TestApp( handlers.app )
  app.post_json( '/ignore_extra_conf_file',
                 { 'filepath': PathToTestFile( '.ycm_extra_conf.py' ) } )
  filepaths = [ PathToTestFile( 'testy/Program.cs' ),
                PathToTestFile( 'testy-multiple-solutions/'
                                'solution-named-like-folder/'
                                'testy/'
                                'Program.cs' ) ]
  for filepath in filepaths:
    contents = open( filepath ).read()
    event_data = BuildRequest( filepath = filepath,
                               filetype = 'cs',
                               contents = contents,
                               event_name = 'FileReadyToParse' )

    app.post_json( '/event_notification', event_data )
    WaitUntilOmniSharpServerReady( app, filepath )
    result = app.post_json( '/run_completer_command',
                            BuildRequest( completer_target = 'filetype_default',
                                          command_arguments = [ 'ReloadSolution' ],
                                          filepath = filepath,
                                          filetype = 'cs' ) ).json

    StopOmniSharpServer( app, filepath )
    eq_( result, True )


def _CsCompleter_SolutionSelectCheck( app, sourcefile, reference_solution,
                                      extra_conf_store = None ):
  # reusable test: verify that the correct solution (reference_solution) is
  #   detected for a given source file (and optionally a given extra_conf)
  app.post_json( '/ignore_extra_conf_file',
                 { 'filepath': PathToTestFile( '.ycm_extra_conf.py' ) } )
  if extra_conf_store:
    app.post_json( '/load_extra_conf_file', { 'filepath': extra_conf_store } )

  result = app.post_json( '/run_completer_command',
                          BuildRequest( completer_target = 'filetype_default',
                                        command_arguments = [ 'SolutionFile' ],
                                        filepath = sourcefile,
                                        filetype = 'cs' ) ).json
  # Now that cleanup is done, verify solution file
  eq_( reference_solution , result)

@with_setup( Setup )
def GetCompletions_CsCompleter_UsesSubfolderHint_test():
  app = TestApp( handlers.app )
  _CsCompleter_SolutionSelectCheck( app,
                                    PathToTestFile(
                                      'testy-multiple-solutions/'
                                      'solution-named-like-folder/'
                                      'testy/Program.cs'),
                                    PathToTestFile(
                                      'testy-multiple-solutions/'
                                      'solution-named-like-folder/'
                                      'testy.sln' ) )

@with_setup( Setup )
def GetCompletions_CsCompleter_UsesSuperfolderHint_test():
  app = TestApp( handlers.app )
  _CsCompleter_SolutionSelectCheck( app,
                                    PathToTestFile(
                                      'testy-multiple-solutions/'
                                      'solution-named-like-folder/'
                                      'not-testy/Program.cs' ),
                                    PathToTestFile(
                                      'testy-multiple-solutions/'
                                      'solution-named-like-folder/'
                                      'solution-named-like-folder.sln' ) )

@with_setup( Setup )
def GetCompletions_CsCompleter_ExtraConfStoreAbsolute_test():
  app = TestApp( handlers.app )
  _CsCompleter_SolutionSelectCheck( app,
                                    PathToTestFile(
                                      'testy-multiple-solutions/'
                                      'solution-not-named-like-folder/'
                                      'extra-conf-abs/'
                                      'testy/Program.cs' ),
                                    PathToTestFile(
                                      'testy-multiple-solutions/'
                                      'solution-not-named-like-folder/'
                                      'testy2.sln' ),
                                    PathToTestFile(
                                      'testy-multiple-solutions/'
                                      'solution-not-named-like-folder/'
                                      'extra-conf-abs/'
                                      '.ycm_extra_conf.py' ) )

@with_setup( Setup )
def GetCompletions_CsCompleter_ExtraConfStoreRelative_test():
  app = TestApp( handlers.app )
  _CsCompleter_SolutionSelectCheck( app,
                                    PathToTestFile(
                                      'testy-multiple-solutions/'
                                      'solution-not-named-like-folder/'
                                      'extra-conf-rel/'
                                      'testy/Program.cs' ),
                                    PathToTestFile(
                                      'testy-multiple-solutions/'
                                      'solution-not-named-like-folder/'
                                      'extra-conf-rel/'
                                      'testy2.sln' ),
                                    PathToTestFile(
                                      'testy-multiple-solutions/'
                                      'solution-not-named-like-folder/'
                                      'extra-conf-rel/'
                                      '.ycm_extra_conf.py' ) )

@with_setup( Setup )
def GetCompletions_CsCompleter_ExtraConfStoreNonexisting_test():
  app = TestApp( handlers.app )
  _CsCompleter_SolutionSelectCheck( app,
                                    PathToTestFile(
                                      'testy-multiple-solutions/'
                                      'solution-not-named-like-folder/'
                                      'extra-conf-bad/'
                                      'testy/Program.cs' ),
                                    PathToTestFile(
                                      'testy-multiple-solutions/'
                                      'solution-not-named-like-folder/'
                                      'extra-conf-bad/'
                                      'testy2.sln' ),
                                    PathToTestFile(
                                      'testy-multiple-solutions/'
                                      'solution-not-named-like-folder/'
                                      'extra-conf-bad/'
                                      'testy/'
                                      '.ycm_extra_conf.py' ) )

@with_setup( Setup )
def GetCompletions_CsCompleter_DoesntStartWithAmbiguousMultipleSolutions_test():
  app = TestApp( handlers.app )
  app.post_json( '/ignore_extra_conf_file',
                 { 'filepath': PathToTestFile( '.ycm_extra_conf.py' ) } )
  filepath = PathToTestFile( ( 'testy-multiple-solutions/'
                              'solution-not-named-like-folder/'
                              'testy/Program.cs' ) )
  contents = open( filepath ).read()
  event_data = BuildRequest( filepath = filepath,
                             filetype = 'cs',
                             contents = contents,
                             event_name = 'FileReadyToParse' )

  exception_caught = False
  try:
    app.post_json( '/event_notification', event_data )
  except AppError as e:
    if 'Autodetection of solution file failed' in str( e ):
      exception_caught = True

  # the test passes if we caught an exception when trying to start it,
  # so raise one if it managed to start
  if not exception_caught:
    WaitUntilOmniSharpServerReady( app, filepath )
    StopOmniSharpServer( app, filepath )
    raise Exception( ( 'The Omnisharp server started, despite us not being able '
                      'to find a suitable solution file to feed it. Did you '
                      'fiddle with the solution finding code in '
                      'cs_completer.py? Hopefully you\'ve enhanced it: you need'
                      'to update this test then :)' ) )

@with_setup( Setup )
def GetCompletions_ClangCompleter_WorksWithExplicitFlags_test():
  app = TestApp( handlers.app )
  app.post_json( '/ignore_extra_conf_file',
                 { 'filepath': PathToTestFile( '.ycm_extra_conf.py' ) } )
  contents = """
struct Foo {
  int x;
  int y;
  char c;
};

int main()
{
  Foo foo;
  foo.
}
"""

  completion_data = BuildRequest( filepath = '/foo.cpp',
                                  filetype = 'cpp',
                                  contents = contents,
                                  line_num = 11,
                                  column_num = 7,
                                  compilation_flags = ['-x', 'c++'] )

  response_data = app.post_json( '/completions', completion_data ).json
  assert_that( response_data[ 'completions'],
               has_items( CompletionEntryMatcher( 'c' ),
                          CompletionEntryMatcher( 'x' ),
                          CompletionEntryMatcher( 'y' ) ) )
  eq_( 7, response_data[ 'completion_start_column' ] )

@with_setup( Setup )
def GetCompletions_ClangCompleter_NoCompletionsWhenAutoTriggerOff_test():
  ChangeSpecificOptions( { 'auto_trigger': False } )
  app = TestApp( handlers.app )
  app.post_json( '/ignore_extra_conf_file',
                 { 'filepath': PathToTestFile( '.ycm_extra_conf.py' ) } )
  contents = """
struct Foo {
  int x;
  int y;
  char c;
};

int main()
{
  Foo foo;
  foo.
}
"""

  completion_data = BuildRequest( filepath = '/foo.cpp',
                                  filetype = 'cpp',
                                  contents = contents,
                                  line_num = 11,
                                  column_num = 7,
                                  compilation_flags = ['-x', 'c++'] )

  results = app.post_json( '/completions',
                           completion_data ).json[ 'completions' ]
  assert_that( results, empty() )


@with_setup( Setup )
def GetCompletions_ClangCompleter_UnknownExtraConfException_test():
  app = TestApp( handlers.app )
  filepath = PathToTestFile( 'basic.cpp' )
  completion_data = BuildRequest( filepath = filepath,
                                  filetype = 'cpp',
                                  contents = open( filepath ).read(),
                                  line_num = 11,
                                  column_num = 7,
                                  force_semantic = True )

  response = app.post_json( '/completions',
                            completion_data,
                            expect_errors = True )

  eq_( response.status_code, httplib.INTERNAL_SERVER_ERROR )
  assert_that( response.json,
               has_entry( 'exception',
                          has_entry( 'TYPE', UnknownExtraConf.__name__ ) ) )

  app.post_json( '/ignore_extra_conf_file',
                 { 'filepath': PathToTestFile( '.ycm_extra_conf.py' ) } )

  response = app.post_json( '/completions',
                            completion_data,
                            expect_errors = True )

  eq_( response.status_code, httplib.INTERNAL_SERVER_ERROR )
  assert_that( response.json,
               has_entry( 'exception',
                          has_entry( 'TYPE', NoExtraConfDetected.__name__ ) ) )


@with_setup( Setup )
def GetCompletions_ClangCompleter_WorksWhenExtraConfExplicitlyAllowed_test():
  app = TestApp( handlers.app )
  app.post_json( '/load_extra_conf_file',
                 { 'filepath': PathToTestFile( '.ycm_extra_conf.py' ) } )

  filepath = PathToTestFile( 'basic.cpp' )
  completion_data = BuildRequest( filepath = filepath,
                                  filetype = 'cpp',
                                  contents = open( filepath ).read(),
                                  line_num = 11,
                                  column_num = 7 )

  results = app.post_json( '/completions',
                           completion_data ).json[ 'completions' ]
  assert_that( results, has_items( CompletionEntryMatcher( 'c' ),
                                   CompletionEntryMatcher( 'x' ),
                                   CompletionEntryMatcher( 'y' ) ) )


@with_setup( Setup )
def GetCompletions_ClangCompleter_ExceptionWhenNoFlagsFromExtraConf_test():
  app = TestApp( handlers.app )
  app.post_json( '/load_extra_conf_file',
                 { 'filepath': PathToTestFile(
                     'noflags/.ycm_extra_conf.py' ) } )

  filepath = PathToTestFile( 'noflags/basic.cpp' )
  completion_data = BuildRequest( filepath = filepath,
                                  filetype = 'cpp',
                                  contents = open( filepath ).read(),
                                  line_num = 11,
                                  column_num = 7 )

  response = app.post_json( '/completions',
                            completion_data,
                            expect_errors = True )
  eq_( response.status_code, httplib.INTERNAL_SERVER_ERROR )
  assert_that( response.json,
               has_entry( 'exception',
                          has_entry( 'TYPE', RuntimeError.__name__ ) ) )


@with_setup( Setup )
def GetCompletions_ClangCompleter_ForceSemantic_OnlyFileteredCompletions_test():
  app = TestApp( handlers.app )
  contents = """
int main()
{
  int foobar;
  int floozar;
  int gooboo;
  int bleble;

  fooar
}
"""

  completion_data = BuildRequest( filepath = '/foo.cpp',
                                  filetype = 'cpp',
                                  force_semantic = True,
                                  contents = contents,
                                  line_num = 9,
                                  column_num = 8,
                                  compilation_flags = ['-x', 'c++'] )

  results = app.post_json( '/completions',
                           completion_data ).json[ 'completions' ]
  assert_that( results,
               contains_inanyorder( CompletionEntryMatcher( 'foobar' ),
                                    CompletionEntryMatcher( 'floozar' ) ) )


@with_setup( Setup )
def GetCompletions_ForceSemantic_Works_test():
  app = TestApp( handlers.app )

  completion_data = BuildRequest( filetype = 'python',
                                  force_semantic = True )

  results = app.post_json( '/completions',
                           completion_data ).json[ 'completions' ]
  assert_that( results, has_items( CompletionEntryMatcher( 'abs' ),
                                   CompletionEntryMatcher( 'open' ),
                                   CompletionEntryMatcher( 'bool' ) ) )


@with_setup( Setup )
def GetCompletions_ClangCompleter_ClientDataGivenToExtraConf_test():
  app = TestApp( handlers.app )
  app.post_json( '/load_extra_conf_file',
                 { 'filepath': PathToTestFile(
                                  'client_data/.ycm_extra_conf.py' ) } )

  filepath = PathToTestFile( 'client_data/main.cpp' )
  completion_data = BuildRequest( filepath = filepath,
                                  filetype = 'cpp',
                                  contents = open( filepath ).read(),
                                  line_num = 9,
                                  column_num = 7,
                                  extra_conf_data = {
                                    'flags': ['-x', 'c++']
                                  })

  results = app.post_json( '/completions',
                           completion_data ).json[ 'completions' ]
  assert_that( results, has_item( CompletionEntryMatcher( 'x' ) ) )


@with_setup( Setup )
def GetCompletions_IdentifierCompleter_SyntaxKeywordsAdded_test():
  app = TestApp( handlers.app )
  event_data = BuildRequest( event_name = 'FileReadyToParse',
                             syntax_keywords = ['foo', 'bar', 'zoo'] )

  app.post_json( '/event_notification', event_data )

  completion_data = BuildRequest( contents =  'oo ',
                                  column_num = 3 )

  results = app.post_json( '/completions',
                                 completion_data ).json[ 'completions' ]
  assert_that( results,
               has_items( CompletionEntryMatcher( 'foo' ),
                          CompletionEntryMatcher( 'zoo' ) ) )


@with_setup( Setup )
def GetCompletions_UltiSnipsCompleter_Works_test():
  app = TestApp( handlers.app )
  event_data = BuildRequest(
    event_name = 'BufferVisit',
    ultisnips_snippets = [
        {'trigger': 'foo', 'description': 'bar'},
        {'trigger': 'zoo', 'description': 'goo'},
    ] )

  app.post_json( '/event_notification', event_data )

  completion_data = BuildRequest( contents =  'oo ',
                                  column_num = 3 )

  results = app.post_json( '/completions',
                           completion_data ).json[ 'completions' ]
  assert_that( results,
               has_items(
                 CompletionEntryMatcher( 'foo', extra_menu_info='<snip> bar' ),
                 CompletionEntryMatcher( 'zoo', extra_menu_info='<snip> goo' ) ) )


@with_setup( Setup )
def GetCompletions_UltiSnipsCompleter_UnusedWhenOffWithOption_test():
  ChangeSpecificOptions( { 'use_ultisnips_completer': False } )
  app = TestApp( handlers.app )

  event_data = BuildRequest(
    event_name = 'BufferVisit',
    ultisnips_snippets = [
        {'trigger': 'foo', 'description': 'bar'},
        {'trigger': 'zoo', 'description': 'goo'},
    ] )

  app.post_json( '/event_notification', event_data )

  completion_data = BuildRequest( contents = 'oo ',
                                  column_num = 3 )

  eq_( [],
       app.post_json( '/completions', completion_data ).json[ 'completions' ] )


@with_setup( Setup )
def GetCompletions_JediCompleter_Basic_test():
  app = TestApp( handlers.app )
  filepath = PathToTestFile( 'basic.py' )
  completion_data = BuildRequest( filepath = filepath,
                                  filetype = 'python',
                                  contents = open( filepath ).read(),
                                  line_num = 7,
                                  column_num = 3)

  results = app.post_json( '/completions',
                           completion_data ).json[ 'completions' ]

  assert_that( results,
               has_items(
                 CompletionEntryMatcher( 'a' ),
                 CompletionEntryMatcher( 'b' ),
                 CompletionLocationMatcher( 'line_num', 3 ),
                 CompletionLocationMatcher( 'line_num', 4 ),
                 CompletionLocationMatcher( 'column_num', 10 ),
                 CompletionLocationMatcher( 'filepath', filepath ) ) )


@with_setup( Setup )
def GetCompletions_JediCompleter_UnicodeDescription_test():
  app = TestApp( handlers.app )
  filepath = PathToTestFile( 'unicode.py' )
  completion_data = BuildRequest( filepath = filepath,
                                  filetype = 'python',
                                  contents = open( filepath ).read(),
                                  force_semantic = True,
                                  line_num = 5,
                                  column_num = 3)

  results = app.post_json( '/completions',
                           completion_data ).json[ 'completions' ]
  assert_that( results, has_item(
                          has_entry( 'detailed_info',
                            contains_string( u'aafäö' ) ) ) )


@with_setup( Setup )
def GetCompletions_GoCodeCompleter_test():
  app = TestApp( handlers.app )
  filepath = PathToTestFile( 'test.go' )
  completion_data = BuildRequest( filepath = filepath,
                                  filetype = 'go',
                                  contents = open( filepath ).read(),
                                  force_semantic = True,
                                  line_num = 9,
                                  column_num = 11)

  results = app.post_json( '/completions',
                           completion_data ).json[ 'completions' ]
<<<<<<< HEAD
  assert_that( results, has_item(
                          has_entry( 'insertion_text',
                            contains_string( u'Logger' ) ) ) )
=======
  assert_that( results, has_item( CompletionEntryMatcher( u'Logger' ) ) )

>>>>>>> 9ba85e7f
  StopGoCodeServer( app )


@with_setup( Setup )
<<<<<<< HEAD
def GetCompletions_CodeIntelCompleter_Basic_test():
  app = TestApp( handlers.app )
  filepath = PathToTestFile( 'basic.php' )
  completion_data = BuildRequest( filepath = filepath,
                                  filetype = 'php',
                                  contents = open( filepath ).read(),
                                  line_num = 15,
                                  column_num = 16)

  results = app.post_json( '/completions',
                           completion_data ).json[ 'completions' ]
  assert_that( results, has_items( CompletionEntryMatcher( 'x' ),
                                   CompletionEntryMatcher( 'y' ) ) )
=======
def GetCompletions_TypeScriptCompleter_test():
  app = TestApp( handlers.app )
  filepath = PathToTestFile( 'test.ts' )
  contents = open ( filepath ).read()

  event_data = BuildRequest( filepath = filepath,
                             filetype = 'typescript',
                             contents = contents,
                             event_name = 'BufferVisit' )

  app.post_json( '/event_notification', event_data )

  completion_data = BuildRequest( filepath = filepath,
                                  filetype = 'typescript',
                                  contents = contents,
                                  force_semantic = True,
                                  line_num = 11,
                                  column_num = 6 )

  results = app.post_json( '/completions',
                           completion_data ).json[ 'completions' ]
  assert_that( results,
               has_items( CompletionEntryMatcher( 'methodA' ),
                          CompletionEntryMatcher( 'methodB' ),
                          CompletionEntryMatcher( 'methodC' ) ) )
>>>>>>> 9ba85e7f
<|MERGE_RESOLUTION|>--- conflicted
+++ resolved
@@ -886,19 +886,40 @@
 
   results = app.post_json( '/completions',
                            completion_data ).json[ 'completions' ]
-<<<<<<< HEAD
-  assert_that( results, has_item(
-                          has_entry( 'insertion_text',
-                            contains_string( u'Logger' ) ) ) )
-=======
   assert_that( results, has_item( CompletionEntryMatcher( u'Logger' ) ) )
 
->>>>>>> 9ba85e7f
   StopGoCodeServer( app )
 
 
 @with_setup( Setup )
-<<<<<<< HEAD
+def GetCompletions_TypeScriptCompleter_test():
+  app = TestApp( handlers.app )
+  filepath = PathToTestFile( 'test.ts' )
+  contents = open ( filepath ).read()
+
+  event_data = BuildRequest( filepath = filepath,
+                             filetype = 'typescript',
+                             contents = contents,
+                             event_name = 'BufferVisit' )
+
+  app.post_json( '/event_notification', event_data )
+
+  completion_data = BuildRequest( filepath = filepath,
+                                  filetype = 'typescript',
+                                  contents = contents,
+                                  force_semantic = True,
+                                  line_num = 11,
+                                  column_num = 6 )
+
+  results = app.post_json( '/completions',
+                           completion_data ).json[ 'completions' ]
+  assert_that( results,
+               has_items( CompletionEntryMatcher( 'methodA' ),
+                          CompletionEntryMatcher( 'methodB' ),
+                          CompletionEntryMatcher( 'methodC' ) ) )
+
+
+@with_setup( Setup )
 def GetCompletions_CodeIntelCompleter_Basic_test():
   app = TestApp( handlers.app )
   filepath = PathToTestFile( 'basic.php' )
@@ -911,31 +932,4 @@
   results = app.post_json( '/completions',
                            completion_data ).json[ 'completions' ]
   assert_that( results, has_items( CompletionEntryMatcher( 'x' ),
-                                   CompletionEntryMatcher( 'y' ) ) )
-=======
-def GetCompletions_TypeScriptCompleter_test():
-  app = TestApp( handlers.app )
-  filepath = PathToTestFile( 'test.ts' )
-  contents = open ( filepath ).read()
-
-  event_data = BuildRequest( filepath = filepath,
-                             filetype = 'typescript',
-                             contents = contents,
-                             event_name = 'BufferVisit' )
-
-  app.post_json( '/event_notification', event_data )
-
-  completion_data = BuildRequest( filepath = filepath,
-                                  filetype = 'typescript',
-                                  contents = contents,
-                                  force_semantic = True,
-                                  line_num = 11,
-                                  column_num = 6 )
-
-  results = app.post_json( '/completions',
-                           completion_data ).json[ 'completions' ]
-  assert_that( results,
-               has_items( CompletionEntryMatcher( 'methodA' ),
-                          CompletionEntryMatcher( 'methodB' ),
-                          CompletionEntryMatcher( 'methodC' ) ) )
->>>>>>> 9ba85e7f
+                                   CompletionEntryMatcher( 'y' ) ) )