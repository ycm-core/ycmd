--- conflicted
+++ resolved
@@ -796,8 +796,9 @@
   assert_that( results, has_item(
                           has_entry( 'insertion_text',
                             contains_string( u'Logger' ) ) ) )
-
-<<<<<<< HEAD
+  StopGoCodeServer( app )
+
+
 @with_setup( Setup )
 def GetCompletions_CodeIntelCompleter_Basic_test():
   app = TestApp( handlers.app )
@@ -811,7 +812,4 @@
   results = app.post_json( '/completions',
                            completion_data ).json[ 'completions' ]
   assert_that( results, has_items( CompletionEntryMatcher( 'x' ),
-                                   CompletionEntryMatcher( 'y' ) ) )
-=======
-  StopGoCodeServer( app )
->>>>>>> 017d65da
+                                   CompletionEntryMatcher( 'y' ) ) )