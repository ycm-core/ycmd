--- conflicted
+++ resolved
@@ -95,21 +95,15 @@
     )
 
 
-<<<<<<< HEAD
   @patch( 'ycmd.tests.test_utils.DummyCompleter.CandidatesList',
           return_value = [ 'foo', 'bar', 'qux' ] )
   def ForceSemantic_Works_test( self, *args ):
     with self.PatchCompleter( DummyCompleter, 'dummy_filetype' ):
       completion_data = self._BuildRequest( filetype = 'dummy_filetype',
                                             force_semantic = True )
-=======
-  def ForceSemantic_Works_test( self ):
-    completion_data = self._BuildRequest( filetype = 'python',
-                                          force_semantic = True )
 # support python3
-    for key in completion_data.keys():
+      for key in completion_data.keys():
         completion_data[key] = str(completion_data[key])
->>>>>>> cd1f77c7
 
       results = self._app.post_json( '/completions',
                                      completion_data ).json[ 'completions' ]
